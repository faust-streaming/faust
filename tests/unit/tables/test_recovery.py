from collections import Counter
from unittest.mock import MagicMock

import pytest
from mode.utils.mocks import AsyncMock, Mock

from faust.tables.recovery import RebalanceAgain, Recovery, ServiceStopped
from faust.types import TP

TP1 = TP("foo", 6)
TP2 = TP("bar", 3)
TP3 = TP("baz", 1)
TP4 = TP("xuz", 0)


@pytest.fixture()
def tables():
    return Mock(name="tables")


@pytest.fixture()
def recovery(*, tables, app):
    return Recovery(app, tables)


class TestRecovery:
    @pytest.fixture()
    def table(self):
        return Mock(name="table")

    def test_init(self, *, recovery, tables):
        assert recovery.tables is tables
        assert recovery.signal_recovery_start
        assert recovery.signal_recovery_end

    @pytest.mark.asyncio
    async def test_on_stop(self, *, recovery):
        recovery.flush_buffers = Mock()
        await recovery.on_stop()
        recovery.flush_buffers.assert_called_once_with()

    def test_add_active(self, *, recovery, table):
        recovery.add_active(table, TP1)
        assert TP1 in recovery.active_tps
        assert TP1 in recovery.actives_for_table[table]
        assert recovery.tp_to_table[TP1] is table
        assert recovery.active_offsets[TP1] is table.persisted_offset()
        recovery.revoke(TP1)
        assert TP1 not in recovery.active_offsets

    def test_add_standby(self, *, recovery, table):
        recovery.add_standby(table, TP1)
        assert TP1 in recovery.standby_tps
        assert TP1 in recovery.standbys_for_table[table]
        assert recovery.tp_to_table[TP1] is table
        assert recovery.standby_offsets[TP1] is table.persisted_offset()
        recovery.revoke(TP1)
        assert TP1 not in recovery.standby_offsets

    def test_on_partitions_revoked(self, *, recovery):
        recovery.flush_buffers = Mock()

        recovery.on_partitions_revoked({TP1})

        recovery.flush_buffers.assert_called_once_with()

    @pytest.mark.asyncio
    async def test_on_rebalance(self, *, recovery, app, tables):
        app.assignor = Mock()
        app.assignor.assigned_standbys.return_value = {TP1}
        app.assignor.assigned_actives.return_value = {TP2}
        tables._changelogs = {
            TP1.topic: Mock(name="table1"),
            TP2.topic: Mock(name="table2"),
        }
        await recovery.on_rebalance({TP1, TP2, TP3}, {TP4}, {TP3})
        assert recovery.signal_recovery_start.is_set()

        assert TP1 in recovery.standby_tps
        assert TP2 in recovery.active_tps

    @pytest.mark.asyncio
    async def test_on_rebalance__empty(self, *, recovery, app):
        app.assignor = Mock()
        app.assignor.assigned_standbys.return_value = set()
        app.assignor.assigned_actives.return_value = set()
        await recovery.on_rebalance(set(), set(), set())
        assert recovery.signal_recovery_start.is_set()

    @pytest.mark.asyncio
    async def test__resume_streams(self, *, recovery, tables, app):
        app.tables = tables
        app.on_rebalance_complete = Mock(send=AsyncMock())
        app.on_rebalance_end = Mock()
        app.flow_control = Mock()
        app._fetcher = Mock(maybe_start=AsyncMock())
        consumer = app.consumer = Mock()
        recovery._wait = AsyncMock()
        recovery._is_changelog_tp = MagicMock(return_value=False)
        consumer.assignment = MagicMock(return_value=[("tp", 1)])
        await recovery._resume_streams()
        app.on_rebalance_complete.send.assert_called_once_with()
        consumer.resume_flow.assert_called_once_with()
        app.flow_control.resume.assert_called_once_with()
<<<<<<< HEAD
        recovery._wait.assert_called_once_with(
            consumer.perform_seek(), timeout=app.conf.broker_request_timeout
        )
        consumer.resume_partitions.assert_called_once_with(consumer.assignment())
=======
        recovery._wait.assert_called_once_with(consumer.perform_seek(), timeout=90.0)
        consumer.resume_partitions.assert_called_once
>>>>>>> 46e961e2

        assert recovery.completed.is_set()
        app._fetcher.maybe_start.assert_called_once_with()
        app.tables.on_actives_ready.assert_called_once_with()
        app.tables.on_standbys_ready.assert_called_once_with()
        app.on_rebalance_end.assert_called_once_with()

        consumer.assignment.return_value = set()
        await recovery._resume_streams()

    @pytest.mark.asyncio
    async def test__wait(self, *, recovery):
        assert await self.assert_wait(recovery, stopped=False, done=None) is None

    @pytest.mark.asyncio
    async def test__wait__stopped(self, *, recovery):
        with pytest.raises(ServiceStopped):
            await self.assert_wait(recovery, stopped=True, done=None)

    @pytest.mark.asyncio
    async def test__wait__recovery_restart(self, *, recovery):
        with pytest.raises(RebalanceAgain):
            await self.assert_wait(
                recovery, stopped=False, done=recovery.signal_recovery_start
            )

    async def assert_wait(self, recovery, stopped=False, done=None, timeout=None):
        coro = Mock()
        recovery.wait_first = AsyncMock()
        recovery.wait_first.coro.return_value.stopped = stopped
        recovery.wait_first.coro.return_value.done = {done} if done else set()

        ret = await recovery._wait(coro)
        recovery.wait_first.assert_called_once_with(
<<<<<<< HEAD
            coro, recovery.signal_recovery_start, timeout=None
=======
            coro,
            recovery.signal_recovery_start,
            timeout=timeout,
>>>>>>> 46e961e2
        )
        return ret

    @pytest.mark.asyncio
    async def test_on_recovery_completed(self, *, recovery, tables, app):
        assignment = {TP1, TP2, TP3, TP4}
        consumer = app.consumer = Mock(
            name="consumer",
            perform_seek=AsyncMock(),
            assignment=Mock(return_value=assignment),
        )
        app.assignor = Mock(assigned_standbys=Mock(return_value={TP2}))
        recovery._is_changelog_tp = Mock(return_value=True)
        app._fetcher = Mock(maybe_start=AsyncMock())
        app.on_rebalance_complete = Mock(send=AsyncMock())
        app.on_rebalance_end = Mock()
        table1 = Mock(name="table1", on_recovery_completed=AsyncMock())
        table2 = Mock(name="table2", on_recovery_completed=AsyncMock())
        tables.values.return_value = [table1, table2]
        recovery.actives_for_table[table1] = {TP1}
        recovery.actives_for_table[table2] = {TP2}
        recovery.standbys_for_table[table1] = {TP3}
        recovery.standbys_for_table[table2] = {TP4}

        await recovery.on_recovery_completed()
        app.on_rebalance_complete.send.assert_called_once_with()
        table1.on_recovery_completed.assert_called_once_with({TP1}, {TP3})
        table2.on_recovery_completed.assert_called_once_with({TP2}, {TP4})
        consumer.perform_seek.assert_called_once_with()
        assert recovery.completed.is_set()
        consumer.resume_partitions.assert_called_once()
        app._fetcher.maybe_start.assert_called_once_with()
        tables.on_actives_ready.assert_called_once_with()
        app.on_rebalance_end.assert_called_once_with()

        assignment.clear()
        app.assignor.assigned_standbys.return_value = set()
        await recovery.on_recovery_completed()

        tables.values.return_value = []
        await recovery.on_recovery_completed()

    @pytest.mark.asyncio
    async def test__build_highwaters(self, *, recovery):
        tps = {TP1, TP2, TP3}
        dest = Counter({TP1: 103, TP4: 10})
        consumer = Mock(
            name="consumer",
            highwaters=AsyncMock(
                return_value={
                    TP1: 1001,
                    TP2: 0,
                    TP3: 202,
                },
            ),
        )
        await recovery._build_highwaters(consumer, tps, dest, "title")
        assert dest == Counter(
            {
                TP1: 1000,
                TP2: -1,
                TP3: 201,
            }
        )

    @pytest.mark.asyncio
    async def test__build_offsets(self, *, recovery):
        tps = {TP1, TP2, TP3}
        dest = Counter(
            {
                TP1: 300,
                TP2: 101,
                TP3: 2003,
            }
        )
        consumer = Mock(
            name="consumer",
            earliest_offsets=AsyncMock(
                return_value={
                    TP1: 0,
                    TP2: 201,
                    TP3: 3003,
                },
            ),
        )
        await recovery._build_offsets(consumer, tps, dest, "title")
        assert dest == Counter(
            {
                TP1: 300,
                TP2: 200,
                TP3: 3002,
            }
        )

    @pytest.mark.asyncio
    async def test__seek_offsets(self, *, recovery):
        consumer = Mock(
            name="consumer",
            seek_wait=AsyncMock(),
        )
        offsets = {
            TP1: -1,
            TP2: 1001,
            TP3: 2002,
        }
        tps = {TP1, TP2, TP3}

        await recovery._seek_offsets(consumer, tps, offsets, "seek")
        consumer.seek_wait.assert_called_once_with(
            {
                TP1: 0,
                TP2: 1001,
                TP3: 2002,
            }
        )

    def test_flush_buffers(self, *, recovery):
        recovery.buffers.update(
            {
                Mock(name="table1"): Mock(name="buffer1"),
                Mock(name="table2"): Mock(name="buffer2"),
            }
        )
        recovery.flush_buffers()

        assert len(recovery.buffers) == 2
        for table, buffer in recovery.buffers.items():
            table.apply_changelog_batch.assert_called_once_with(buffer)
            buffer.clear.assert_called_once_with()

    def test_need_recovery__yes(self, *, recovery):
        self._setup_active_offsets(recovery)
        assert recovery.need_recovery()

    def test_need_recovery__no(self, *, recovery):
        self._setup_active_offsets(recovery)
        recovery.active_offsets = recovery.active_highwaters
        assert not recovery.need_recovery()

    def test_active_remaining(self, *, recovery):
        self._setup_active_offsets(recovery)
        assert recovery.active_remaining_total() == 2002

    def test_standby_remaining(self, *, recovery):
        self._setup_standby_offsets(recovery)
        assert recovery.standby_remaining_total() == 2002

    def test_active_stats(self, *, recovery):
        self._setup_active_offsets(recovery)
        assert recovery.active_stats() == {
            TP2: (3003, 2002, 1001),
            TP3: (4004, 3003, 1001),
        }

    def _setup_active_offsets(self, recovery):
        recovery.active_offsets = Counter(
            {
                TP1: 1001,
                TP2: 2002,
                TP3: 3003,
            }
        )
        recovery.active_highwaters = Counter(
            {
                TP1: 1001,
                TP2: 3003,
                TP3: 4004,
            }
        )

    def test_standby_stats(self, *, recovery):
        self._setup_standby_offsets(recovery)
        assert recovery.standby_stats() == {
            TP2: (3003, 2002, 1001),
            TP3: (4004, 3003, 1001),
        }

    def _setup_standby_offsets(self, recovery):
        recovery.standby_offsets = Counter(
            {
                TP1: 1001,
                TP2: 2002,
                TP3: 3003,
            }
        )
        recovery.standby_highwaters = Counter(
            {
                TP1: 1001,
                TP2: 3003,
                TP3: 4004,
            }
        )

    def test__is_changelog_tp(self, *, recovery, tables):
        tables.changelog_topics = {TP1.topic}
        assert recovery._is_changelog_tp(TP1)


@pytest.mark.parametrize(
    "highwaters,offsets,needs_recovery,total,remaining",
    [
        ({TP1: 0, TP2: -1}, {TP1: -1, TP2: -1}, True, 1, {TP1: 1, TP2: 0}),
        ({TP1: -1, TP2: -1}, {TP1: -1, TP2: -1}, False, 0, {TP1: 0, TP2: 0}),
        ({TP1: 100, TP2: -1}, {TP1: -1, TP2: -1}, True, 101, {TP1: 101, TP2: 0}),
    ],
)
def test_recovery_from_offset_0(
    highwaters, offsets, needs_recovery, total, remaining, *, recovery
):
    recovery.active_highwaters.update(highwaters)
    recovery.active_offsets.update(offsets)

    if needs_recovery:
        assert recovery.need_recovery()
    else:
        assert not recovery.need_recovery()
    assert recovery.active_remaining_total() == total
    if remaining:
        assert recovery.active_remaining() == remaining<|MERGE_RESOLUTION|>--- conflicted
+++ resolved
@@ -102,15 +102,10 @@
         app.on_rebalance_complete.send.assert_called_once_with()
         consumer.resume_flow.assert_called_once_with()
         app.flow_control.resume.assert_called_once_with()
-<<<<<<< HEAD
         recovery._wait.assert_called_once_with(
             consumer.perform_seek(), timeout=app.conf.broker_request_timeout
         )
         consumer.resume_partitions.assert_called_once_with(consumer.assignment())
-=======
-        recovery._wait.assert_called_once_with(consumer.perform_seek(), timeout=90.0)
-        consumer.resume_partitions.assert_called_once
->>>>>>> 46e961e2
 
         assert recovery.completed.is_set()
         app._fetcher.maybe_start.assert_called_once_with()
@@ -145,13 +140,9 @@
 
         ret = await recovery._wait(coro)
         recovery.wait_first.assert_called_once_with(
-<<<<<<< HEAD
-            coro, recovery.signal_recovery_start, timeout=None
-=======
             coro,
             recovery.signal_recovery_start,
             timeout=timeout,
->>>>>>> 46e961e2
         )
         return ret
 
