import asyncio

import pytest
from intervaltree import Interval, IntervalTree
from mode import Service
from mode.threads import MethodQueue
from mode.utils.futures import done_future
from mode.utils.mocks import ANY, AsyncMock, Mock, call, patch

from faust import App
from faust.app._attached import Attachments
from faust.exceptions import AlreadyConfiguredWarning
from faust.tables.manager import TableManager
from faust.transport.base import Producer, Transport
from faust.transport.conductor import Conductor
from faust.transport.consumer import (
    Consumer,
    ConsumerThread,
    Fetcher,
    ProducerSendError,
    ThreadDelegateConsumer,
    TransactionManager,
)
from faust.types import TP, Message

TP1 = TP("foo", 0)
TP2 = TP("foo", 1)
TP3 = TP("bar", 3)


class TestFetcher:
    @pytest.fixture
    def consumer(self):
        return Mock(
            name="consumer",
            autospec=Consumer,
            _drain_messages=AsyncMock(),
        )

    @pytest.fixture
    def fetcher(self, *, app, consumer):
        fetcher = Fetcher(app)
        app.consumer = consumer
        # some weird pytest-asyncio thing
        fetcher.loop = asyncio.get_event_loop()
        return fetcher

    @pytest.mark.asyncio
    async def test_fetcher(self, *, fetcher, app):
        await fetcher._fetcher(fetcher)
        app.consumer._drain_messages.assert_called_once_with(fetcher)

    @pytest.mark.asyncio
    async def test_fetcher__raises_CancelledError(self, *, fetcher, app):
        app.consumer._drain_messages.side_effect = asyncio.CancelledError
        await fetcher._fetcher(fetcher)
        app.consumer._drain_messages.assert_called_once_with(fetcher)

    @pytest.mark.asyncio
    async def test_on_stop__no_drainer(self, *, fetcher):
        fetcher._drainer = None
        await fetcher.on_stop()

    @pytest.mark.asyncio
    async def test_on_stop__drainer_done(self, *, fetcher):
        fetcher._drainer = Mock(done=Mock(return_value=True))
        await fetcher.on_stop()

    @pytest.mark.asyncio
    async def test_on_stop_drainer__drainer_done2(self, *, fetcher):
        fetcher._drainer = Mock(done=Mock(return_value=False))
        with patch("asyncio.wait_for", AsyncMock()) as wait_for:
            wait_for.coro.return_value = None
            await fetcher.on_stop()
        fetcher._drainer.cancel.assert_called_once_with()
        assert wait_for.call_count

    @pytest.mark.asyncio
    async def test_on_stop__drainer_pending(self, *, fetcher):
        fetcher._drainer = Mock(done=Mock(return_value=False))
        with patch("asyncio.wait_for", AsyncMock()) as wait_for:
            await fetcher.on_stop()
            wait_for.assert_called_once_with(
                fetcher._drainer,
                timeout=1.0,
            )

    @pytest.mark.asyncio
    async def test_on_stop__drainer_raises_StopIteration(self, *, fetcher):
        fetcher._drainer = Mock(done=Mock(return_value=False))
        with patch("asyncio.wait_for", AsyncMock()) as wait_for:
            wait_for.side_effect = StopIteration()
            await fetcher.on_stop()
            wait_for.assert_called_once_with(
                fetcher._drainer,
                timeout=1.0,
            )

    @pytest.mark.asyncio
    async def test_on_stop__drainer_raises_CancelledError(self, *, fetcher):
        fetcher._drainer = Mock(done=Mock(return_value=False))
        with patch("asyncio.wait_for", AsyncMock()) as wait_for:
            wait_for.coro.side_effect = asyncio.CancelledError()
            await fetcher.on_stop()
            wait_for.assert_called_once_with(
                fetcher._drainer,
                timeout=1.0,
            )

    @pytest.mark.asyncio
    async def test_on_stop__drainer_raises_TimeoutError(self, *, fetcher):
        fetcher._drainer = Mock(done=Mock(return_value=False))
        with patch("asyncio.wait_for", AsyncMock()) as wait_for:
            wait_for.coro.side_effect = [
                asyncio.TimeoutError(),
                asyncio.TimeoutError(),
                None,
            ]
            await fetcher.on_stop()
            wait_for.assert_called_with(
                fetcher._drainer,
                timeout=1.0,
            )
            assert wait_for.call_count == 3


class TestTransactionManager:
    @pytest.fixture()
    def consumer(self):
        return Mock(
            name="consumer",
            spec=Consumer,
        )

    @pytest.fixture()
    def producer(self):
        return Mock(
            name="producer",
            spec=Producer,
            create_topic=AsyncMock(),
            stop_transaction=AsyncMock(),
            maybe_begin_transaction=AsyncMock(),
            commit_transactions=AsyncMock(),
            send=AsyncMock(),
            flush=AsyncMock(),
        )

    @pytest.fixture()
    def transport(self, *, app):
        return Mock(
            name="transport",
            spec=Transport,
            app=app,
        )

    @pytest.fixture()
    def manager(self, *, consumer, producer, transport):
        return TransactionManager(
            transport,
            consumer=consumer,
            producer=producer,
        )

    @pytest.mark.asyncio
    async def test_on_partitions_revoked(self, *, manager):
        manager.flush = AsyncMock()
        await manager.on_partitions_revoked({TP1})
        manager.flush.assert_called_once_with()

    @pytest.mark.asyncio
    async def test_on_rebalance(self, *, manager):
        TP3_group = 0
        TP2_group = 2
        manager.app.assignor._topic_groups = {
            TP3.topic: TP3_group,
            TP2.topic: TP2_group,
        }

        assert TP3.topic != TP2.topic  # must be different topics
        manager._stop_transactions = AsyncMock()
        manager._start_transactions = AsyncMock()

        assigned = {TP2}
        revoked = {TP3}
        newly_assigned = {TP2}
        await manager.on_rebalance(assigned, revoked, newly_assigned)

        manager._stop_transactions.assert_called_once_with(
            [f"{manager.app.conf.id}-{TP3_group}-{TP3.partition}"]
        )
        manager._start_transactions.assert_called_once_with(
            [f"{manager.app.conf.id}-{TP2_group}-{TP2.partition}"]
        )

        await manager.on_rebalance(set(), set(), set())

    @pytest.mark.asyncio
    async def test__stop_transactions(self, *, manager, producer):
        await manager._stop_transactions(["0-0", "1-0"])
        producer.stop_transaction.assert_has_calls(
            [
                call("0-0"),
                call.coro("0-0"),
                call("1-0"),
                call.coro("1-0"),
            ]
        )

    @pytest.mark.asyncio
    async def test_start_transactions(self, *, manager, producer):
        manager._start_new_producer = AsyncMock()
        await manager._start_transactions(["0-0", "1-0"])
        producer.maybe_begin_transaction.assert_has_calls(
            [
                call("0-0"),
                call.coro("0-0"),
                call("1-0"),
                call.coro("1-0"),
            ]
        )

    @pytest.mark.asyncio
    async def test_send(self, *, manager, producer):
        manager.app.assignor._topic_groups = {
            "t": 3,
        }
        manager.consumer.key_partition.return_value = 1

        await manager.send("t", "k", "v", partition=None, headers=None, timestamp=None)
        manager.consumer.key_partition.assert_called_once_with("t", "k", None)
        producer.send.assert_called_once_with(
            "t",
            "k",
            "v",
            1,
            None,
            None,
            transactional_id="testid-3-1",
        )

    @pytest.mark.asyncio
    async def test_send__topic_not_transactive(self, *, manager, producer):
        manager.app.assignor._topic_groups = {
            "t": 3,
        }
        manager.consumer.key_partition.return_value = None

        await manager.send("t", "k", "v", partition=None, headers=None, timestamp=None)
        manager.consumer.key_partition.assert_called_once_with("t", "k", None)
        producer.send.assert_called_once_with(
            "t",
            "k",
            "v",
            None,
            None,
            None,
            transactional_id=None,
        )

    def test_send_soon(self, *, manager):
        with pytest.raises(NotImplementedError):
            manager.send_soon(Mock(name="FutureMessage"))

    @pytest.mark.asyncio
    async def test_send_and_wait(self, *, manager):
        on_send = Mock()

        async def send(*args, **kwargs):
            on_send(*args, **kwargs)
            return done_future()

        manager.send = send

        await manager.send_and_wait("t", "k", "v", 3, 43.2, {})
        on_send.assert_called_once_with(
            "t",
            "k",
            "v",
            3,
            43.2,
            {},
        )

    @pytest.mark.asyncio
    async def test_commit(self, *, manager, producer):
        manager.app.assignor._topic_groups = {
            "foo": 1,
            "bar": 2,
        }
        await manager.commit(
            {
                TP("foo", 0): 3003,
                TP("bar", 0): 3004,
                TP("foo", 3): 4004,
                TP("foo", 1): 4005,
            },
            start_new_transaction=False,
        )
        producer.commit_transactions.assert_called_once_with(
            {
                "testid-1-0": {
                    TP("foo", 0): 3003,
                },
                "testid-1-3": {
                    TP("foo", 3): 4004,
                },
                "testid-1-1": {
                    TP("foo", 1): 4005,
                },
                "testid-2-0": {
                    TP("bar", 0): 3004,
                },
            },
            "testid",
            start_new_transaction=False,
        )

    @pytest.mark.asyncio
    async def test_commit__empty(self, *, manager):
        await manager.commit({}, start_new_transaction=False)

    def test_key_partition(self, *, manager):
        with pytest.raises(NotImplementedError):
            manager.key_partition("topic", "key")

    @pytest.mark.asyncio
    async def test_flush(self, *, manager, producer):
        await manager.flush()
        producer.flush.assert_called_once_with()

    @pytest.mark.asyncio
    async def test_create_topic(self, *, manager):
        await manager.create_topic(
            topic="topic",
            partitions=100,
            replication=3,
            config={"C": 1},
            timeout=30.0,
            retention=40.0,
            compacting=True,
            deleting=True,
            ensure_created=True,
        )
        manager.producer.create_topic.assert_called_once_with(
            "topic",
            100,
            3,
            config={"C": 1},
            timeout=30.0,
            retention=40.0,
            compacting=True,
            deleting=True,
            ensure_created=True,
        )

    def test_supports_headers(self, *, manager):
        ret = manager.supports_headers()
        assert ret is manager.producer.supports_headers.return_value


class MockedConsumerAbstractMethods:
    def assignment(self):
        return self.current_assignment

    def position(self, *args, **kwargs):
        ...

    async def create_topic(self, *args, **kwargs):
        ...

    def earliest_offsets(self, *args, **kwargs):
        ...

    def highwater(self, *args, **kwargs):
        ...

    def highwaters(self, *args, **kwargs):
        ...

    async def _getmany(self, *args, **kwargs):
        ...

    async def _seek(self, *args, **kwargs):
        ...

    def _to_message(self, *args, **kwargs):
        ...

    async def seek_to_committed(self, *args, **kwargs):
        return {}

    async def seek_wait(self, *args, **kwargs):
        ...

    async def subscribe(self, *args, **kwargs):
        ...

    async def seek_to_beginning(self, *args, **kwargs):
        ...

    async def _commit(self, offsets) -> bool:
        ...

    def topic_partitions(self, topic):
        ...

    def _new_topicpartition(self, topic, partition) -> TP:
        return TP(topic, partition)

    def key_partition(self, *args, **kwargs):
        ...


class MyConsumer(MockedConsumerAbstractMethods, Consumer):
    def __init__(self, *args, **kwargs) -> None:
        self.current_assignment = set()
        super().__init__(*args, **kwargs)


class TestConsumer:
    @pytest.fixture
    def callback(self):
        return Mock(name="callback")

    @pytest.fixture
    def on_P_revoked(self):
        return Mock(name="on_partitions_revoked")

    @pytest.fixture
    def on_P_assigned(self):
        return Mock(name="on_partitions_assigned")

    @pytest.fixture
    def consumer(self, *, app, callback, on_P_revoked, on_P_assigned):
        return MyConsumer(
            app.transport,
            callback=callback,
            on_partitions_revoked=on_P_revoked,
            on_partitions_assigned=on_P_assigned,
        )

    @pytest.fixture
    def message(self):
        return Mock(name="message", autospec=Message)

    def test_on_init_dependencies__default(self, *, consumer):
        consumer.in_transaction = False
        assert consumer.on_init_dependencies() == []

    def test_on_init_dependencies__exactly_once(self, *, consumer):
        consumer.in_transaction = True
        assert consumer.on_init_dependencies() == [consumer.transactions]

    @pytest.mark.asyncio
    async def test_getmany__stopped_after_wait(self, *, consumer):
        consumer._wait_next_records = AsyncMock()

        async def on_wait(timeout):
            consumer._stopped.set()
            return None, None

        consumer._wait_next_records.side_effect = on_wait
        assert [a async for a in consumer.getmany(1.0)] == []

    @pytest.mark.asyncio
    async def test_getmany__flow_inactive(self, *, consumer):
        consumer._wait_next_records = AsyncMock(
            return_value=(
                {TP1: ["A", "B", "C"]},
                {TP1},
            )
        )
        consumer.flow_active = False
        assert [a async for a in consumer.getmany(1.0)] == []

    @pytest.mark.asyncio
    async def test_getmany__flow_inactive2(self, *, consumer):
        consumer._wait_next_records = AsyncMock(
            return_value=(
                {TP1: ["A", "B", "C"], TP2: ["D"]},
                {TP1},
            )
        )
        consumer.scheduler = Mock()

        def se(records):
            for value in records.items():
                yield value
                consumer.flow_active = False

        consumer.scheduler.iterate.side_effect = se

        consumer.flow_active = True
        res = [a async for a in consumer.getmany(1.0)]
        assert res
        assert len(res) == 1

    @pytest.mark.asyncio
    async def test_getmany(self, *, consumer):
        def to_message(tp, record):
            return record

        consumer._to_message = to_message
        self._setup_records(
            consumer,
            active_partitions={TP1, TP2},
            records={
                TP1: ["A", "B", "C"],
                TP2: ["D", "E", "F", "G"],
                TP3: ["H", "I", "J"],
            },
        )
        assert not consumer.should_stop
        consumer.flow_active = False
        consumer.can_resume_flow.set()
        assert [a async for a in consumer.getmany(1.0)] == []
        assert not consumer.should_stop
        consumer.flow_active = True
        assert [a async for a in consumer.getmany(1.0)] == [
            (TP1, "A"),
            (TP2, "D"),
            (TP1, "B"),
            (TP2, "E"),
            (TP1, "C"),
            (TP2, "F"),
            (TP2, "G"),
        ]

    @pytest.mark.asyncio
    async def test_getmany_buffered(self, *, consumer):
        def to_message(tp, record):
            return record

        consumer._to_message = to_message
        self._setup_records(
            consumer,
            active_partitions={TP1},
            buffered_partitions={TP2},
            records={
                TP1: ["A", "B", "C"],
                TP2: ["D", "E", "F", "G"],
                TP3: ["H", "I", "J"],
            },
        )
        assert not consumer.should_stop
        consumer.flow_active = False
        consumer.can_resume_flow.set()
        assert [a async for a in consumer.getmany(1.0)] == []
        assert not consumer.should_stop
        consumer.flow_active = True
        assert [a async for a in consumer.getmany(1.0)] == [
            (TP1, "A"),
            (TP2, "D"),
            (TP1, "B"),
            (TP2, "E"),
            (TP1, "C"),
            (TP2, "F"),
            (TP2, "G"),
        ]

    @pytest.mark.asyncio
    @pytest.mark.parametrize(
        "client_only",
        [
            False,
            True,
        ],
    )
    async def test__wait_next_records(self, client_only, *, consumer):
        consumer.app.client_only = client_only
        self._setup_records(
            consumer,
            active_partitions={TP1},
            records={
                TP1: ["A", "B", "C"],
            },
        )
        expected_active = None if client_only else {TP1}
        ret = await consumer._wait_next_records(1.0)
        assert ret == ({TP1: ["A", "B", "C"]}, expected_active)

    @pytest.mark.asyncio
    async def test__wait_next_records__flow_inactive(self, *, consumer):
        self._setup_records(consumer, {TP1}, flow_active=False)
        consumer.can_resume_flow.set()
        consumer.wait = AsyncMock()
        await consumer._wait_next_records(1.0)
        consumer.wait.assert_called_once_with(consumer.can_resume_flow)

    @pytest.mark.asyncio
    async def test__wait_next_records__no_active_tps(self, *, consumer):
        self._setup_records(consumer, set())
        consumer.sleep = AsyncMock()
        ret = await consumer._wait_next_records(1.0)
        consumer.sleep.assert_called_once_with(1)
        assert ret == ({}, set())

    def _setup_records(
        self,
        consumer,
        active_partitions,
        records=None,
        flow_active=True,
        buffered_partitions=None,
    ):
        consumer.flow_active = flow_active
        consumer._active_partitions = active_partitions
        consumer._buffered_partitions = buffered_partitions or set()
        consumer._getmany = AsyncMock(
            return_value={} if records is None else records,
        )

    @pytest.mark.asyncio
    async def test__wait_for_ack(self, *, consumer):
        async def set_ack():
            await asyncio.sleep(0)
            consumer._waiting_for_ack.set_result(None)

        await asyncio.gather(
            consumer._wait_for_ack(timeout=1.0),
            set_ack(),
        )

    @pytest.mark.asyncio
    async def test_on_restart(self, *, consumer):
        consumer._reset_state = Mock()
        consumer.on_init = Mock()
        await consumer.on_restart()
        consumer._reset_state.assert_called_once_with()
        consumer.on_init.assert_called_once_with()

    def test__get_active_partitions__when_empty(self, *, consumer):
        consumer._active_partitions = None
        consumer.assignment = Mock(return_value={TP1})
        assert consumer._get_active_partitions() == {TP1}

    def test__get_active_partitions__when_set(self, *, consumer):
        consumer._active_partitions = {TP1, TP2}
        consumer.assignment = Mock(return_value={TP1})
        assert consumer._get_active_partitions() == {TP1, TP2}

    @pytest.mark.asyncio
    async def test_perform_seek(self, *, consumer):
        consumer._read_offset.update(TP1=3001, TP2=3002)
        consumer._committed_offset.update(TP1=301, TP2=302)
        consumer.seek_to_committed = AsyncMock(
            return_value={
                TP1: 4001,
                TP2: 0,
            }
        )

        await consumer.perform_seek()

        assert consumer._read_offset[TP1] == 4001
        assert consumer._read_offset[TP2] == 0

        assert consumer._committed_offset[TP1] == 4001
        assert consumer._committed_offset[TP2] is None

    @pytest.mark.asyncio
    async def test_commit__client_only(self, *, consumer):
        consumer.app.client_only = True
        assert not await consumer.commit()

    @pytest.mark.asyncio
    async def test_seek(self, *, consumer):
        consumer._read_offset[TP1] = 301
        consumer._seek = AsyncMock()

        await consumer.seek(TP1, 401)

        assert consumer._read_offset[TP1] == 401
        consumer._seek.assert_called_once_with(TP1, 401)

    def test_stop_flow(self, *, consumer):
        consumer.flow_active = True
        consumer.can_resume_flow.set()

        consumer.stop_flow()

        assert not consumer.flow_active
        assert not consumer.can_resume_flow.is_set()

    def test_resume_flow(self, *, consumer):
        consumer.flow_active = False
        consumer.can_resume_flow.clear()

        consumer.resume_flow()

        assert consumer.flow_active
        assert consumer.can_resume_flow.is_set()

    def test_pause_partitions(self, *, consumer):
        consumer._paused_partitions.clear()
        consumer._active_partitions = {TP1, TP2}

        consumer.pause_partitions([TP2])
        assert consumer._active_partitions == {TP1}
        assert consumer._paused_partitions == {TP2}

    def test_resume_partitions(self, *, consumer):
        consumer._paused_partitions = {TP2}
        consumer._active_partitions = {TP1}

        consumer.resume_partitions([TP2])
        assert consumer._active_partitions == {TP1, TP2}
        assert not consumer._paused_partitions

    def test_read_offset_default(self, *, consumer):
        assert consumer._read_offset[TP1] is None

    def test_committed_offset_default(self, *, consumer):
        assert consumer._committed_offset[TP1] is None

    def test_is_changelog_tp(self, *, app, consumer):
        app.tables = Mock(name="tables", autospec=TableManager)
        app.tables.changelog_topics = {"foo", "bar"}
        assert consumer._is_changelog_tp(TP("foo", 31))
        assert consumer._is_changelog_tp(TP("bar", 0))
        assert not consumer._is_changelog_tp(TP("baz", 3))

    @pytest.mark.asyncio
    async def test_on_partitions_revoked(self, *, consumer):
        consumer._on_partitions_revoked = AsyncMock(name="opr")
        tps = {TP("foo", 0), TP("bar", 2)}
        await consumer.on_partitions_revoked(tps)

        consumer._on_partitions_revoked.assert_called_once_with(tps)

    @pytest.mark.asyncio
    async def test_on_partitions_revoked__updates_active(self, *, consumer):
        consumer._active_partitions = {TP("foo", 0)}
        consumer._on_partitions_revoked = AsyncMock(name="opr")
        tps = {TP("foo", 0), TP("bar", 2)}
        await consumer.on_partitions_revoked(tps)

        consumer._on_partitions_revoked.assert_called_once_with(tps)

        assert not consumer._active_partitions

    @pytest.mark.asyncio
    async def test_on_partitions_assigned(self, *, consumer):
        consumer._on_partitions_assigned = AsyncMock(name="opa")
        tps = {TP("foo", 0), TP("bar", 2)}
        gen_id = 1
        await consumer.on_partitions_assigned(tps, generation_id=gen_id)

        consumer._on_partitions_assigned.assert_called_once_with(tps, gen_id)

    def test_track_message(self, *, consumer, message):
        consumer._on_message_in = Mock(name="omin")
        consumer.track_message(message)

        assert message in consumer.unacked
        consumer._on_message_in.assert_called_once_with(
            message.tp, message.offset, message
        )

    @pytest.mark.parametrize(
        "offset",
        [
            1,
            303,
        ],
    )
    def test_ack(self, offset, *, consumer, message):
        message.acked = False
        consumer.app = Mock(name="app", autospec=App)
        consumer.app.topics.acks_enabled_for.return_value = True
        consumer._committed_offset[message.tp] = 3
        message.offset = offset
        consumer._acked_index[message.tp] = set()
        consumer.ack(message)
        message.acked = False
        consumer.ack(message)

    def test_ack__already_acked(self, *, consumer, message):
        message.acked = True
        consumer.ack(message)

    def test_ack__disabled(self, *, consumer, message, app):
        message.acked = False
        app.topics = Mock(name="app.topics", autospec=Conductor)
        app.topics.acks_enabled_for.return_value = False
        consumer.ack(message)

    @pytest.mark.asyncio
    async def test_wait_empty(self, *, consumer):
        consumer._unacked_messages = {Mock(autospec=Message)}
        consumer._wait_for_ack = AsyncMock()

        def on_commit(start_new_transaction=True):
            for _ in range(10):
                yield
            if consumer.commit.call_count == 3:
                consumer._unacked_messages.clear()

        consumer.commit = AsyncMock(name="commit", side_effect=on_commit)

        await consumer.wait_empty()

    @pytest.mark.asyncio
    async def test_wait_empty__when_stopped(self, *, consumer):
        consumer._stopped.set()
        await consumer.wait_empty()

    @pytest.mark.asyncio
    async def test_on_stop(self, *, consumer):
        consumer.app.conf.stream_wait_empty = False
        await consumer.on_stop()

        with pytest.warns(AlreadyConfiguredWarning):
            consumer.app.conf.stream_wait_empty = True
        consumer.wait_empty = AsyncMock(name="wait_empty")

        await consumer.on_stop()
        consumer.wait_empty.assert_called_once_with()

    @pytest.mark.asyncio
    async def test_force_commit(self, *, consumer):
        consumer.app = Mock(name="app", autospec=App)
        oci = consumer.app.sensors.on_commit_initiated
        occ = consumer.app.sensors.on_commit_completed
        consumer._commit_tps = AsyncMock(name="_commit_tps")
        consumer._acked = {
            TP1: [1, 2, 3, 4, 5],
        }
        consumer._committed_offset = {
            TP1: 2,
        }
        await consumer.force_commit({TP1})
        oci.assert_called_once_with(consumer)
        consumer._commit_tps.assert_called_once_with(
            [TP1],
            start_new_transaction=True,
        )
        occ.assert_called_once_with(consumer, oci())

    @pytest.mark.asyncio
    async def test_commit_tps(self, *, consumer):
        consumer._handle_attached = AsyncMock(name="_handle_attached")
        consumer._commit_offsets = AsyncMock(name="_commit_offsets")
        consumer.app.producer.flush = AsyncMock()
        consumer._filter_committable_offsets = Mock(name="filt")
        consumer._filter_committable_offsets.return_value = {
            TP1: 4,
            TP2: 30,
        }
        await consumer._commit_tps(
            {TP1, TP2},
            start_new_transaction=False,
        )

        consumer._handle_attached.assert_called_once_with(
            {
                TP1: 4,
                TP2: 30,
            }
        )
        consumer._commit_offsets.assert_called_once_with(
            {TP1: 4, TP2: 30},
            start_new_transaction=False,
        )

    @pytest.mark.asyncio
    async def test_commit_tps__ProducerSendError(self, *, consumer):
        consumer._handle_attached = Mock(name="_handle_attached")
        exc = consumer._handle_attached.side_effect = ProducerSendError()
        consumer.crash = AsyncMock(name="crash")
        consumer._filter_committable_offsets = Mock(name="filt")
        consumer._filter_committable_offsets.return_value = {
            TP1: 4,
            TP2: 30,
        }
        await consumer._commit_tps(
            {TP1, TP2},
            start_new_transaction=True,
        )

        consumer.crash.assert_called_once_with(exc)

    @pytest.mark.asyncio
    async def test_commit_tps__no_committable(self, *, consumer):
        consumer._filter_committable_offsets = Mock(name="filt")
        consumer._filter_committable_offsets.return_value = {}
        await consumer._commit_tps(
            {TP1, TP2},
            start_new_transaction=True,
        )

    def test_filter_committable_offsets(self, *, consumer):
        consumer._acked = {
            TP1: [1, 2, 3, 4, 7, 8],
            TP2: [30, 31, 32, 33, 34, 35, 36, 40],
        }
        consumer._committed_offset = {
            TP1: 4,
            TP2: 30,
        }
        assert consumer._filter_committable_offsets({TP1, TP2}) == {
            TP1: 5,
            TP2: 37,
        }

    @pytest.mark.asyncio
    async def test_handle_attached(self, *, consumer):
        consumer.app = Mock(
            name="app",
            autospec=App,
            _attachments=Mock(
                autospec=Attachments,
                publish_for_tp_offset=AsyncMock(),
            ),
            producer=Mock(
                autospec=Service,
                wait_many=AsyncMock(),
            ),
        )
        await consumer._handle_attached(
            {
                TP1: 3003,
                TP2: 6006,
            }
        )
        consumer.app._attachments.publish_for_tp_offset.coro.assert_has_calls(
            [
                call(TP1, 3003),
                call(TP2, 6006),
            ]
        )

        consumer.app.producer.wait_many.coro.assert_called_with(ANY)
        att = consumer.app._attachments
        att.publish_for_tp_offset.coro.return_value = None
        await consumer._handle_attached(
            {
                TP1: 3003,
                TP2: 6006,
            }
        )

    @pytest.mark.asyncio
    async def test_commit_offsets(self, *, consumer):
        consumer._commit = AsyncMock(name="_commit")
        consumer.current_assignment.update({TP1, TP2})
        consumer.app.producer.flush = AsyncMock()
        await consumer._commit_offsets(
            {
                TP1: 3003,
                TP2: 6006,
            }
        )
        consumer._commit.assert_called_once_with(
            {
                TP1: 3003,
                TP2: 6006,
            }
        )

    @pytest.mark.asyncio
    async def test_commit_offsets__did_not_commit(self, *, consumer):
        consumer.in_transaction = False
        consumer._commit = AsyncMock(return_value=False)
        consumer.app.producer.flush = AsyncMock()
        consumer.current_assignment.update({TP1, TP2})
        consumer.app.tables = Mock(name="app.tables")
        await consumer._commit_offsets(
            {
                TP1: 3003,
                TP2: 6006,
                TP3: 7007,
            }
        )
        consumer.app.tables.on_commit.assert_not_called()

    @pytest.mark.asyncio
    async def test_commit_offsets__in_transaction(self, *, consumer):
        consumer.in_transaction = True
        consumer.app.producer.flush = AsyncMock()
        consumer.transactions.commit = AsyncMock()
        consumer.current_assignment.update({TP1, TP2})
        ret = await consumer._commit_offsets(
            {
                TP1: 3003,
                TP2: 6006,
                TP3: 7007,
            }
        )
        consumer.transactions.commit.assert_called_once_with(
            {TP1: 3003, TP2: 6006},
            start_new_transaction=True,
        )
        assert ret is consumer.transactions.commit.coro()

    @pytest.mark.asyncio
    async def test_commit_offsets__no_committable_offsets(self, *, consumer):
        consumer.current_assignment.clear()
        consumer.app.producer.flush = AsyncMock()
        assert not await consumer._commit_offsets(
            {
                TP1: 3003,
                TP2: 6006,
                TP3: 7007,
            }
        )

    @pytest.mark.asyncio
    async def test_commit__already_committing(self, *, consumer):
        consumer.maybe_wait_for_commit_to_finish = AsyncMock(return_value=True)
        assert not await consumer.commit()

    @pytest.mark.asyncio
    async def test_commit(self, *, consumer):
        topics = {"foo", "bar"}
        start_new_transaction = False
        consumer.maybe_wait_for_commit_to_finish = AsyncMock(return_value=False)
        consumer.force_commit = AsyncMock()
        ret = await consumer.commit(
            topics,
            start_new_transaction=start_new_transaction,
        )
        consumer.force_commit.assert_called_once_with(
            topics,
            start_new_transaction=start_new_transaction,
        )
        assert ret is consumer.force_commit.coro()
        assert consumer._commit_fut is None

    def test_filter_tps_with_pending_acks(self, *, consumer):
        consumer._acked = {
            TP1: [1, 2, 3, 4, 5, 6],
            TP2: [3, 4, 5, 6],
        }
        assert list(consumer._filter_tps_with_pending_acks()) == [
            TP1,
            TP2,
        ]
        assert list(consumer._filter_tps_with_pending_acks([TP1])) == [
            TP1,
        ]
        assert list(consumer._filter_tps_with_pending_acks([TP1.topic])) == [
            TP1,
            TP2,
        ]

    @pytest.mark.parametrize(
        "tp,offset,committed,should",
        [
            (TP1, 0, 0, False),
            (TP1, 1, 0, True),
            (TP1, 6, 8, False),
            (TP1, 100, 8, True),
        ],
    )
    def test_should_commit(self, tp, offset, committed, should, *, consumer):
        consumer._committed_offset[tp] = committed
        assert consumer._should_commit(tp, offset) == should

    @pytest.mark.parametrize(
        "tp,acked,expected_offset,expected_acked",
        [
            (TP1, [], None, {TP1: []}),
            (TP1, [1, 2, 3, 4, 5, 6, 7, 8, 9, 10], 11, {TP1: []}),
            (TP1, [1, 2, 3, 4, 5, 6, 7, 8, 10], 9, {TP1: [10]}),
            (TP1, [1, 2, 3, 4, 6, 7, 8, 10], 5, {TP1: [6, 7, 8, 10]}),
            (TP1, [1, 3, 4, 6, 7, 8, 10], 2, {TP1: [3, 4, 6, 7, 8, 10]}),
        ],
    )
    def test_new_offset(self, tp, acked, expected_offset, expected_acked, *, consumer):
        consumer._acked[tp] = acked
        assert consumer._new_offset(tp) == expected_offset
        assert consumer._acked == expected_acked

    @pytest.mark.parametrize(
        "tp,acked,gaps,expected_offset",
        [
            (TP1, [], [], None),
<<<<<<< HEAD
            (TP1, [1, 2, 3, 4, 5, 6, 7, 8, 9, 10], IntervalTree(), 11),
            (TP1, [1, 2, 3, 4, 5, 6, 7, 8, 10], IntervalTree([Interval(9, 10)]), 11),
            (TP1, [1, 2, 3, 4, 6, 7, 8, 10], IntervalTree([Interval(5, 6)]), 9),
            (
                TP1,
                [1, 3, 4, 6, 7, 8, 10],
                IntervalTree([Interval(2, 3), Interval(5, 6), Interval(9, 10)]),
                11,
            ),
=======
            (TP1, [1, 2, 3, 4, 5, 6, 7, 8, 9, 10], [], 11),
            (TP1, [1, 2, 3, 4, 5, 6, 7, 8, 10], [9], 11),
            (TP1, [1, 2, 3, 4, 6, 7, 8, 10], [5], 9),
            (TP1, [1, 3, 4, 6, 7, 8, 10], [2, 5, 9], 11),
            (TP1, [3, 4], [], None),
            (TP1, [3, 4], [2], None),
            (TP1, [3, 4], [1, 2], 5),
>>>>>>> 681c2c94
        ],
    )
    def test_new_offset_with_gaps(self, tp, acked, gaps, expected_offset, *, consumer):
        consumer._committed_offset[tp] = 1
        consumer._acked[tp] = acked
        consumer._gap[tp] = gaps
        assert consumer._new_offset(tp) == expected_offset

    @pytest.mark.asyncio
    async def test_on_task_error(self, *, consumer):
        consumer.commit = AsyncMock(name="commit")
        await consumer.on_task_error(KeyError())
        consumer.commit.assert_called_once_with()

    @pytest.mark.asyncio
    async def test__add_gap(self, *, consumer):
        tp = TP1
        consumer._committed_offset[tp] = 299
        await consumer._add_gap(TP1, 300, 343)

        assert consumer._gap[tp] == IntervalTree([Interval(300, 344)])

    @pytest.mark.asyncio
    async def test__add_gap__previous_to_committed(self, *, consumer):
        tp = TP1
        consumer._committed_offset[tp] = 400
        await consumer._add_gap(TP1, 300, 343)

        assert consumer._gap[tp] == IntervalTree()

    @pytest.mark.asyncio
    async def test_commit_handler(self, *, consumer):
        i = 0

        def on_sleep(secs, **kwargs):
            nonlocal i
            if i > 1:
                consumer._stopped.set()
            i += 1

        consumer.sleep = AsyncMock(name="sleep", side_effect=on_sleep)
        consumer.commit = AsyncMock(name="commit")

        await consumer._commit_handler(consumer)
        consumer.sleep.coro.assert_has_calls(
            [
                call(consumer.commit_interval),
                call(pytest.approx(consumer.commit_interval, rel=1e-1)),
            ]
        )
        consumer.commit.assert_called_once_with()

    def test_close(self, *, consumer):
        consumer.close()


class Test_ConsumerThread:
    class MyConsumerThread(MockedConsumerAbstractMethods, ConsumerThread):
        def close(self):
            ...

        async def getmany(self, *args, **kwargs):
            yield None, None

        def pause_partitions(self, *args, **kwargs):
            ...

        def resume_partitions(self, *args, **kwargs):
            ...

        def stop_flow(self, *args, **kwargs):
            ...

        def resume_flow(self, *args, **kwargs):
            ...

        async def commit(self, *args, **kwargs):
            ...

        async def perform_seek(self, *args, **kwargs):
            ...

        async def seek(self, *args, **kwargs):
            ...

    @pytest.fixture
    def consumer(self):
        return Mock(
            name="consumer",
            spec=Consumer,
            threadsafe_partitions_revoked=AsyncMock(),
            threadsafe_partitions_assigned=AsyncMock(),
            transport=Mock(),
        )

    @pytest.fixture
    def thread(self, *, consumer):
        return self.MyConsumerThread(consumer)

    @pytest.mark.asyncio
    async def test_on_partitions_revoked(self, *, thread, consumer):
        await thread.on_partitions_revoked({TP1, TP2})
        consumer.threadsafe_partitions_revoked.assert_called_once_with(
            thread.thread_loop,
            {TP1, TP2},
        )

    @pytest.mark.asyncio
    async def test_on_partitions_assigned(self, *, thread, consumer):
        gen_id = 1
        await thread.on_partitions_assigned({TP1, TP2}, gen_id)
        consumer.threadsafe_partitions_assigned.assert_called_once_with(
            thread.thread_loop, {TP1, TP2}, gen_id
        )


class Test_ThreadDelegateConsumer:
    class TestThreadDelegateConsumer(ThreadDelegateConsumer):
        def _new_consumer_thread(self):
            return Mock(
                name="consumer._thread",
                spec=Consumer,
                getmany=AsyncMock(),
                subscribe=AsyncMock(),
                seek_to_committed=AsyncMock(),
                position=AsyncMock(),
                seek_wait=AsyncMock(),
                seek=AsyncMock(),
                earliest_offsets=AsyncMock(),
                highwaters=AsyncMock(),
                commit=AsyncMock(),
            )

        def _new_topicpartition(self, *args, **kwargs):
            return TP(*args, **kwargs)

        def _to_message(self, *args, **kwargs):
            return (args, kwargs)

        def create_topic(self, *args, **kwargs):
            return

    @pytest.fixture
    def message_callback(self):
        return Mock(name="message_callback")

    @pytest.fixture
    def partitions_revoked_callback(self):
        return Mock(name="partitions_revoked_callback")

    @pytest.fixture
    def partitions_assigned_callback(self):
        return Mock(name="partitions_assigned_callback")

    @pytest.fixture
    def consumer(
        self,
        *,
        app,
        message_callback,
        partitions_revoked_callback,
        partitions_assigned_callback,
    ):
        consumer = self.TestThreadDelegateConsumer(
            app.transport,
            callback=message_callback,
            on_partitions_revoked=partitions_revoked_callback,
            on_partitions_assigned=partitions_assigned_callback,
        )

        async def _call(*args, **kwargs):
            consumer._method_queue._call(*args, **kwargs)
            return done_future()

        consumer._method_queue = Mock(
            name="_method_queue",
            spec=MethodQueue,
            call=_call,
            _call=Mock(),
        )
        return consumer

    @pytest.mark.asyncio
    async def test_threadsafe_partitions_revoked(self, *, consumer):
        loop = Mock(name="loop")
        await consumer.threadsafe_partitions_revoked(loop, {})
        loop.create_future.assert_called_once_with()
        consumer._method_queue._call.assert_called_once_with(
            loop.create_future(),
            consumer.on_partitions_revoked,
            {},
        )

    @pytest.mark.asyncio
    async def test_threadsafe_partitions_assigned(self, *, consumer):
        loop = Mock(name="loop")
        gen_id = 1
        await consumer.threadsafe_partitions_assigned(loop, {}, generation_id=gen_id)
        loop.create_future.assert_called_once_with()
        consumer._method_queue._call.assert_called_once_with(
            loop.create_future(), consumer.on_partitions_assigned, {}, gen_id
        )

    @pytest.mark.asyncio
    async def test__getmany(self, *, consumer):
        ret = await consumer._getmany({TP1, TP2}, timeout=30.334)
        consumer._thread.getmany.assert_called_once_with(
            {TP1, TP2},
            30.334,
        )
        assert ret is consumer._thread.getmany.coro.return_value

    @pytest.mark.asyncio
    async def test_subscribe(self, *, consumer):
        await consumer.subscribe(topics=["a", "b", "c"])
        consumer._thread.subscribe.assert_called_once_with(
            topics=["a", "b", "c"],
        )

    @pytest.mark.asyncio
    async def test_seek_to_committed(self, *, consumer):
        ret = await consumer.seek_to_committed()
        consumer._thread.seek_to_committed.assert_called_once_with()
        assert ret is consumer._thread.seek_to_committed.coro.return_value

    @pytest.mark.asyncio
    async def test_position(self, *, consumer):
        ret = await consumer.position(TP1)
        consumer._thread.position.assert_called_once_with(TP1)
        assert ret is consumer._thread.position.coro.return_value

    @pytest.mark.asyncio
    async def test_seek_wait(self, *, consumer):
        await consumer.seek_wait({TP1: 301})
        consumer._thread.seek_wait.assert_called_once_with({TP1: 301})

    @pytest.mark.asyncio
    async def test__seek(self, *, consumer):
        await consumer._seek(TP1, 302)
        consumer._thread.seek.assert_called_once_with(TP1, 302)

    def test_assignment(self, *, consumer):
        ret = consumer.assignment()
        consumer._thread.assignment.assert_called_once_with()
        assert ret is consumer._thread.assignment()

    def test_highwater(self, *, consumer):
        ret = consumer.highwater(TP2)
        consumer._thread.highwater.assert_called_once_with(TP2)
        assert ret is consumer._thread.highwater()

    def test_topic_partitions(self, *, consumer):
        ret = consumer.topic_partitions(TP2.topic)
        consumer._thread.topic_partitions.assert_called_once_with(TP2.topic)
        assert ret is consumer._thread.topic_partitions()

    @pytest.mark.asyncio
    async def test_earliest_offsets(self, *, consumer):
        ret = await consumer.earliest_offsets(TP1, TP2)
        consumer._thread.earliest_offsets.assert_called_once_with(TP1, TP2)
        assert ret is consumer._thread.earliest_offsets.coro.return_value

    @pytest.mark.asyncio
    async def test_highwaters(self, *, consumer):
        ret = await consumer.highwaters(TP1, TP2)
        consumer._thread.highwaters.assert_called_once_with(TP1, TP2)
        assert ret is consumer._thread.highwaters.coro.return_value

    @pytest.mark.asyncio
    async def test_commit(self, *, consumer):
        ret = await consumer._commit({TP1: 301, TP2: 302})
        consumer._thread.commit.assert_called_once_with(
            {TP1: 301, TP2: 302},
        )
        assert ret is consumer._thread.commit.coro.return_value

    @pytest.mark.asyncio
    async def test_maybe_wait_for_commit_to_finish(self, *, loop, consumer):
        consumer._commit_fut = None
        assert not await consumer.maybe_wait_for_commit_to_finish()
        consumer._commit_fut = loop.create_future()
        consumer._commit_fut.cancel()
        assert not await consumer.maybe_wait_for_commit_to_finish()
        consumer._commit_fut = loop.create_future()
        consumer._commit_fut.set_result(None)
        assert await consumer.maybe_wait_for_commit_to_finish()

    @pytest.mark.asyncio
    async def test_close(self, *, consumer):
        consumer.close()
        consumer._thread.close.assert_called_once_with()

    @pytest.mark.asyncio
    async def test_key_partition(self, *, consumer):
        ret = consumer.key_partition("topic", "key", partition=3)
        consumer._thread.key_partition.assert_called_once_with(
            "topic",
            "key",
            partition=3,
        )
        assert ret is consumer._thread.key_partition()

    def test_verify_event_path(self, *, consumer):
        assert consumer.verify_event_path(30.1, TP1) is None

    @pytest.mark.asyncio
    async def test_verify_all_partitions_active(self, *, consumer):
        consumer.assignment = Mock(name="assignment")
        # use list for order, argument is originally a set.
        consumer.assignment.return_value = [TP1, TP2, TP3]

        consumer.verify_event_path = Mock(name="verify_event_path")

        with patch("faust.transport.consumer.monotonic") as monotonic:
            now = monotonic.return_value = 391243.231
            await consumer.verify_all_partitions_active()

            consumer.verify_event_path.assert_has_calls(
                [
                    call(now, TP1),
                    call(now, TP2),
                    call(now, TP3),
                ]
            )

    @pytest.mark.asyncio
    async def test_verify_all_partitions_active__bail_on_sleep(self, *, consumer):
        consumer.assignment = Mock(name="assignment")
        consumer.assignment.return_value = [TP1, TP2, TP3]  # must be ordered

        consumer.verify_event_path = Mock(name="verify_event_path")
        consumer.sleep = AsyncMock()

        async def on_sleep(secs):
            if consumer.sleep.call_count == 4:
                consumer._stopped.set()

        consumer.sleep.side_effect = on_sleep

        with patch("faust.transport.consumer.monotonic") as monotonic:
            now = monotonic.return_value = 391243.231
            await consumer.verify_all_partitions_active()

            consumer.verify_event_path.assert_called_with(now, TP3)<|MERGE_RESOLUTION|>--- conflicted
+++ resolved
@@ -1076,7 +1076,6 @@
         "tp,acked,gaps,expected_offset",
         [
             (TP1, [], [], None),
-<<<<<<< HEAD
             (TP1, [1, 2, 3, 4, 5, 6, 7, 8, 9, 10], IntervalTree(), 11),
             (TP1, [1, 2, 3, 4, 5, 6, 7, 8, 10], IntervalTree([Interval(9, 10)]), 11),
             (TP1, [1, 2, 3, 4, 6, 7, 8, 10], IntervalTree([Interval(5, 6)]), 9),
@@ -1086,7 +1085,6 @@
                 IntervalTree([Interval(2, 3), Interval(5, 6), Interval(9, 10)]),
                 11,
             ),
-=======
             (TP1, [1, 2, 3, 4, 5, 6, 7, 8, 9, 10], [], 11),
             (TP1, [1, 2, 3, 4, 5, 6, 7, 8, 10], [9], 11),
             (TP1, [1, 2, 3, 4, 6, 7, 8, 10], [5], 9),
@@ -1094,7 +1092,6 @@
             (TP1, [3, 4], [], None),
             (TP1, [3, 4], [2], None),
             (TP1, [3, 4], [1, 2], 5),
->>>>>>> 681c2c94
         ],
     )
     def test_new_offset_with_gaps(self, tp, acked, gaps, expected_offset, *, consumer):
