--- conflicted
+++ resolved
@@ -416,11 +416,7 @@
         super().__init__(*args, **kwargs)
 
 
-<<<<<<< HEAD
-class Test_Consumer:
-=======
 class TestConsumer:
->>>>>>> 52637208
     @pytest.fixture
     def callback(self):
         return Mock(name="callback")
