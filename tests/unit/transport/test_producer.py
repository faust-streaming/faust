--- conflicted
+++ resolved
@@ -1,9 +1,5 @@
 import asyncio
-<<<<<<< HEAD
 from typing import Any, Optional
-=======
-from typing import Any
->>>>>>> 89c16146
 from unittest.mock import PropertyMock
 
 import pytest
@@ -81,30 +77,34 @@
         buf.flush_atmost = flush_atmost
         await buf.start()
         original_size = buf.__class__.size
+        loop = asyncio.get_event_loop()
         try:
             buf.__class__.size = PropertyMock(return_value=20)
 
-            task = asyncio.create_task(buf.wait_until_ebb())
+            task = loop.create_task(buf.wait_until_ebb())
             await asyncio.sleep(0)
             assert flush_atmost_call_count == 1
-            assert (
-                not task.done()
-            ), "The wait_until_ebb has been finished even though flush atmost did not return"
+            assert not task.done(), (
+                "The wait_until_ebb has been finished even "
+                "though flush atmost did not return"
+            )
 
             buf.__class__.size = PropertyMock(return_value=10)
             await asyncio.sleep(0)
-            assert (
-                task.done()
-            ), "The wait_until_ebb did not complete even though the size is beneath the max size"
+            assert task.done(), (
+                "The wait_until_ebb did not complete even "
+                "though the size is beneath the max size"
+            )
 
             assert (
                 flush_atmost_call_count > 0
             ), "The wait_until_ebb did not call the flush_atmost function"
-            task = asyncio.create_task(buf.wait_until_ebb())
-            await asyncio.sleep(0)
-            assert (
-                task.done()
-            ), "The wait_until_ebb function did not finish even though the buffer is small enough"
+            task = loop.create_task(buf.wait_until_ebb())
+            await asyncio.sleep(0)
+            assert task.done(), (
+                "The wait_until_ebb function did not finish even "
+                "though the buffer is small enough"
+            )
         finally:
             buf.__class__.size = original_size
             await buf.stop()
