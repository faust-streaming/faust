--- conflicted
+++ resolved
@@ -289,15 +289,11 @@
 
     def _get(self, key: bytes) -> Optional[bytes]:
         event = current_event()
-<<<<<<< HEAD
-        partition_from_message = event is not None and not self.table.is_global and not self.table.use_partitioner
-=======
         partition_from_message = (
             event is not None
             and not self.table.is_global
             and not self.table.use_partitioner
         )
->>>>>>> b86cdfff
         if partition_from_message:
             partition = event.message.partition
             db = self._db_for_partition(partition)
