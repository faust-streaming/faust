"""Base class Collection for Table and future data structures."""
import abc
import time
from collections import defaultdict
from contextlib import suppress
from datetime import datetime
from heapq import heappop, heappush
from typing import (
    Any,
    Callable,
    Iterable,
    Iterator,
    List,
    Mapping,
    MutableMapping,
    MutableSet,
    Optional,
    Set,
    Tuple,
    Union,
    cast,
    no_type_check,
)

from mode import Seconds, Service
from mode.utils.futures import maybe_async
from yarl import URL

from faust import joins, stores
from faust.exceptions import PartitionsMismatch
from faust.streams import current_event
from faust.types import (
    TP,
    AppT,
    CodecArg,
    EventT,
    FieldDescriptorT,
    FutureMessage,
    JoinT,
    RecordMetadata,
    SchemaT,
    TopicT,
)
from faust.types.models import ModelArg, ModelT
from faust.types.stores import StoreT
from faust.types.streams import JoinableT, StreamT
from faust.types.tables import (
    ChangelogEventCallback,
    CollectionT,
    RecoverCallback,
    RelativeHandler,
    WindowCloseCallback,
)
from faust.types.windows import WindowRange, WindowT

__all__ = ["Collection"]

TABLE_CLEANING = "CLEANING"

E_SOURCE_PARTITIONS_MISMATCH = """\
The source topic {source_topic!r} for table {table_name!r}
has {source_n} partitions, but the changelog
topic {change_topic!r} has {change_n} partitions.

Please make sure the topics have the same number of partitions
by configuring Kafka correctly.
"""


class Collection(Service, CollectionT):
    """Base class for changelog-backed data structures stored in Kafka."""

    _store: Optional[URL]
    _changelog_topic: Optional[TopicT]
    _partition_timestamp_keys: MutableMapping[
        Tuple[int, float], MutableSet[Tuple[Any, WindowRange]]
    ]
    _partition_timestamps: MutableMapping[int, List[float]]
    _partition_latest_timestamp: MutableMapping[int, float]
    _recover_callbacks: MutableSet[RecoverCallback]
    _data: Optional[StoreT] = None
    _changelog_compacting: Optional[bool] = True
    _changelog_deleting: Optional[bool] = None

    @abc.abstractmethod
    def _has_key(self, key: Any) -> bool:  # pragma: no cover
        ...

    @abc.abstractmethod
    def _get_key(self, key: Any) -> Any:  # pragma: no cover
        ...

    @abc.abstractmethod
    def _set_key(self, key: Any, value: Any) -> None:  # pragma: no cover
        ...

    @abc.abstractmethod
    def _del_key(self, key: Any) -> None:  # pragma: no cover
        ...

    def __init__(
        self,
        app: AppT,
        *,
        name: Optional[str] = None,
        default: Callable[[], Any] = None,
        store: Union[str, URL] = None,
        schema: Optional[SchemaT] = None,
        key_type: ModelArg = None,
        value_type: ModelArg = None,
        partitions: Optional[int] = None,
        window: Optional[WindowT] = None,
        changelog_topic: Optional[TopicT] = None,
        help: Optional[str] = None,
        on_recover: RecoverCallback = None,
        on_changelog_event: Optional[ChangelogEventCallback] = None,
        recovery_buffer_size: int = 1000,
        standby_buffer_size: Optional[int] = None,
        extra_topic_configs: Optional[Mapping[str, Any]] = None,
        recover_callbacks: Set[RecoverCallback] = None,
        options: Optional[Mapping[str, Any]] = None,
        use_partitioner: bool = False,
        on_window_close: Optional[WindowCloseCallback] = None,
        is_global: bool = False,
        **kwargs: Any,
    ) -> None:
        Service.__init__(self, **kwargs)
        self.app = app
        self.name = cast(str, name)  # set lazily so CAN BE NONE!
        self.default = default
        self._store = URL(store) if store else None
        self.schema = schema
        self.key_type = key_type
        self.value_type = value_type
        self.partitions = partitions
        self.window = window
        self._changelog_topic = changelog_topic
        self.extra_topic_configs = extra_topic_configs or {}
        self.help = help or ""
        self._on_changelog_event = on_changelog_event
        self.recovery_buffer_size = recovery_buffer_size
        self.standby_buffer_size = standby_buffer_size or recovery_buffer_size
        self.use_partitioner = use_partitioner
        self._on_window_close = on_window_close
        self.last_closed_window = 0.0
        self.is_global = is_global
        assert self.recovery_buffer_size > 0 and self.standby_buffer_size > 0

        self.options = options

        # Setting Serializers from key_type and value_type
        # Possible values json and raw
        # Fallback to json
        self.key_serializer = self._serializer_from_type(self.key_type)
        self.value_serializer = self._serializer_from_type(self.value_type)

        # Table key expiration
        self._partition_timestamp_keys = defaultdict(set)
        self._partition_timestamps = defaultdict(list)
        self._partition_latest_timestamp = defaultdict(int)

        self._recover_callbacks = set(recover_callbacks or [])
        if on_recover:
            self.on_recover(on_recover)

        # Aliases
        self._sensor_on_get = self.app.sensors.on_table_get
        self._sensor_on_set = self.app.sensors.on_table_set
        self._sensor_on_del = self.app.sensors.on_table_del

        self._verified_source_topics_for_partitions: Set[str] = set()

    def _serializer_from_type(self, typ: Optional[ModelArg]) -> Optional[CodecArg]:
        if typ is bytes:
            return "raw"
        serializer = None
        with suppress(AttributeError):
            serializer = typ._options.serializer  # type: ignore
        return serializer or "json"

    def __hash__(self) -> int:
        # We have to override MutableMapping __hash__, so that this table
        # can be registered in the app.tables mapping.
        return object.__hash__(self)

    def _new_store(self) -> StoreT:
        return self._new_store_by_url(self._store or self.app.conf.store)

    def _new_store_by_url(self, url: Union[str, URL]) -> StoreT:
        return stores.by_url(url)(
            url,
            self.app,
            self,
            table_name=self.name,
            key_type=self.key_type,
            key_serializer=self.key_serializer,
            value_serializer=self.value_serializer,
            value_type=self.value_type,
            loop=self.loop,
            options=self.options,
        )

    @property  # type: ignore
    @no_type_check  # XXX https://github.com/python/mypy/issues/4125
    def data(self) -> StoreT:
        """Underlying table storage."""
        if self._data is None:
            self._data = self._new_store()
        return self._data

    async def on_start(self) -> None:
        """Call when table starts."""
        await self.add_runtime_dependency(self.data)
        await self.changelog_topic.maybe_declare()

    def on_recover(self, fun: RecoverCallback) -> RecoverCallback:
        """Add function as callback to be called on table recovery."""
        assert fun not in self._recover_callbacks
        self._recover_callbacks.add(fun)
        return fun

    def info(self) -> Mapping[str, Any]:
        """Return table attributes as dictionary."""
        # Used to recreate object in .clone()
        return {
            "app": self.app,
            "name": self.name,
            "default": self.default,
            "store": self._store,
            "schema": self.schema,
            "key_type": self.key_type,
            "value_type": self.value_type,
            "partitions": self.partitions,
            "window": self.window,
            "changelog_topic": self._changelog_topic,
            "recover_callbacks": self._recover_callbacks,
            "on_changelog_event": self._on_changelog_event,
            "recovery_buffer_size": self.recovery_buffer_size,
            "standby_buffer_size": self.standby_buffer_size,
            "extra_topic_configs": self.extra_topic_configs,
            "use_partitioner": self.use_partitioner,
        }

    def persisted_offset(self, tp: TP) -> Optional[int]:
        """Return the last persisted offset for topic partition."""
        return self.data.persisted_offset(tp)

    async def need_active_standby_for(self, tp: TP) -> bool:
        """Return :const:`False` if we have access to partition data."""
        return await self.data.need_active_standby_for(tp)

    def reset_state(self) -> None:
        """Reset local state."""
        self.data.reset_state()

    def send_changelog(
        self,
        partition: Optional[int],
        key: Any,
        value: Any,
        key_serializer: CodecArg = None,
        value_serializer: CodecArg = None,
    ) -> FutureMessage:
        """Send modification event to changelog topic."""
        if key_serializer is None:
            key_serializer = self.key_serializer
        if value_serializer is None:
            value_serializer = self.value_serializer
        return self.changelog_topic.send_soon(
            key=key,
            value=value,
            partition=partition,
            key_serializer=key_serializer,
            value_serializer=value_serializer,
            callback=self._on_changelog_sent,
            # Ensures final partition number is ready in ret.message.partition
            eager_partitioning=True,
        )

    def _send_changelog(
        self,
        event: Optional[EventT],
        key: Any,
        value: Any,
        key_serializer: CodecArg = None,
        value_serializer: CodecArg = None,
    ) -> None:
        # XXX compat version of send_changelog that needs event argument.
        if event is None:
            raise RuntimeError("Cannot modify table outside of agent/stream.")
        self.send_changelog(
            event.message.partition, key, value, key_serializer, value_serializer
        )

    def partition_for_key(self, key: Any) -> Optional[int]:
        """Return partition number for table key.

        Always returns :const:`None` when :attr:`use_partitioner`
        is enabled.

        Returns:
            Optional[int]: specific partition or :const:`None` if
                the producer should select partition using its partitioner.
        """
        if self.use_partitioner:
            return None
        else:
            event = current_event()
            if event is None:
                raise TypeError(
                    "Cannot modify table key from outside of stream iteration"
                )
            self._verify_source_topic_partitions(event.message.topic)
            return event.message.partition

    def _verify_source_topic_partitions(self, source_topic: str) -> None:
        # This was formerly wrapped in an lru_cache. The linter sees issues with this
        # as an instance stays cached.
        # This is why we implement a non lru_cached lookup which checks if the
        # function has already been executed once on the instance level.

        if source_topic in self._verified_source_topics_for_partitions:
            return

        change_topic = self.changelog_topic_name
        source_n = self.app.consumer.topic_partitions(source_topic)
        if source_n is not None:
            change_n = self.app.consumer.topic_partitions(change_topic)
            if change_n is not None:
                if source_n != change_n:
                    raise PartitionsMismatch(
                        E_SOURCE_PARTITIONS_MISMATCH.format(
                            source_topic=source_topic,
                            table_name=self.name,
                            source_n=source_n,
                            change_topic=change_topic,
                            change_n=change_n,
                        ),
                    )

        self._verified_source_topics_for_partitions.add(source_topic)

    def _on_changelog_sent(self, fut: FutureMessage) -> None:
        # This is what keeps the offset in RocksDB so that at startup
        # we know what offsets we already have data for in the database.
        #
        # Kafka Streams has a global ".checkpoint" file, but we store
        # it in each individual RocksDB database file.
        # Every partition in the table will have its own database file,
        #  this is required as partitions can easily move from and to
        #  machine as nodes die and recover.
        res: RecordMetadata = fut.result()
        if self.app.in_transaction:
            # for exactly-once semantics we only write the
            # persisted offset to RocksDB on disk when that partition
            # is committed.
            self.app.tables.persist_offset_on_commit(
                self.data, res.topic_partition, res.offset
            )
        else:
            # for normal processing (at-least-once) we just write
            # the persisted offset immediately.
            self.data.set_persisted_offset(res.topic_partition, res.offset)

    @Service.task
    @Service.transitions_to(TABLE_CLEANING)
    async def _clean_data(self) -> None:
        interval = self.app.conf.table_cleanup_interval
        if self._should_expire_keys():
            await self.sleep(interval)
            async for sleep_time in self.itertimer(interval, name="table_cleanup"):
                await self._del_old_keys()

    async def _del_old_keys(self) -> None:
        window = cast(WindowT, self.window)
        assert window
        for partition, timestamps in self._partition_timestamps.items():
<<<<<<< HEAD
            while timestamps and window.stale(
                    timestamps[0],
                    self._partition_latest_timestamp[partition]):
=======
            while timestamps and window.stale(timestamps[0], time.time()):
>>>>>>> e2c0a989
                timestamp = heappop(timestamps)
                keysList = [self._partition_timestamp_keys.get((partition, window_range[1])) for window_range in self._window_ranges(timestamp)]
                keys_to_remove = self._partition_timestamp_keys.pop((partition, timestamp), None)
                if keys_to_remove:
                    windowData = [item for keys in keysList if keys for key in keys for item in self.data.get(key, None)]
                    for key in keys_to_remove:
                        value = self.data.pop(key, None)
                        if key[1][0] > self.last_closed_window:
                            await self.on_window_close(key, windowData)
                    self.last_closed_window = max(
                        self.last_closed_window,
                        max(key[1][0] for key in keys_to_remove),
                    )

    async def on_window_close(self, key: Any, value: Any) -> None:
        if self._on_window_close:
            await maybe_async(self._on_window_close(key, value))

    def _should_expire_keys(self) -> bool:
        window = self.window
        return not (window is None or window.expires is None)

    def _maybe_set_key_ttl(self, key: Any, partition: int) -> None:
        if not self._should_expire_keys():
            return
        _, window_range = key
        _, range_end = window_range
        heappush(self._partition_timestamps[partition], range_end)
        self._partition_latest_timestamp[partition] = max(
            self._partition_latest_timestamp[partition], range_end
        )
        self._partition_timestamp_keys[(partition, range_end)].add(key)

    def _maybe_del_key_ttl(self, key: Any, partition: int) -> None:
        if not self._should_expire_keys():
            return
        _, window_range = key
        ts_keys = self._partition_timestamp_keys.get((partition, window_range[1]))
        if ts_keys is not None:
            ts_keys.discard(key)

    def _changelog_topic_name(self) -> str:
        return f"{self.app.conf.id}-{self.name}-changelog"

    def join(self, *fields: FieldDescriptorT) -> StreamT:
        """Right join of this table and another stream/table."""
        return self._join(joins.RightJoin(stream=self, fields=fields))

    def left_join(self, *fields: FieldDescriptorT) -> StreamT:
        """Left join of this table and another stream/table."""
        return self._join(joins.LeftJoin(stream=self, fields=fields))

    def inner_join(self, *fields: FieldDescriptorT) -> StreamT:
        """Inner join of this table and another stream/table."""
        return self._join(joins.InnerJoin(stream=self, fields=fields))

    def outer_join(self, *fields: FieldDescriptorT) -> StreamT:
        """Outer join of this table and another stream/table."""
        return self._join(joins.OuterJoin(stream=self, fields=fields))

    def _join(self, join_strategy: JoinT) -> StreamT:
        # TODO
        raise NotImplementedError("TODO")

    def clone(self, **kwargs: Any) -> Any:
        """Clone table instance."""
        return self.__class__(**{**self.info(), **kwargs})

    def combine(self, *nodes: JoinableT, **kwargs: Any) -> StreamT:
        """Combine tables and streams."""
        # TODO
        raise NotImplementedError("TODO")

    def contribute_to_stream(self, active: StreamT) -> None:
        """Contribute table to stream join."""
        # TODO  See Stream.contribute_to_stream()
        # Should probably connect to Table changelog.
        ...

    async def remove_from_stream(self, stream: StreamT) -> None:
        """Remove table from stream join after stream stopped."""
        # TODO See Stream.remove_from_stream()
        # Should stop any services started to support joining this table
        # with one or more streams.
        ...

    def _new_changelog_topic(
        self,
        *,
        retention: Optional[Seconds] = None,
        compacting: Optional[bool] = None,
        deleting: Optional[bool] = None,
    ) -> TopicT:
        if compacting is None:
            compacting = self._changelog_compacting
        if deleting is None:
            deleting = self._changelog_deleting
        if retention is None and self.window:
            retention = self.window.expires
        return self.app.topic(
            self._changelog_topic_name(),
            schema=self.schema,
            key_type=self.key_type,
            value_type=self.value_type,
            key_serializer=self.key_serializer,
            value_serializer=self.value_serializer,
            partitions=self.partitions,
            retention=retention,
            compacting=compacting,
            deleting=deleting,
            acks=False,
            internal=True,
            config=self.extra_topic_configs,
            # use large buffer size as we do not commit attached messages
            # when reading changelog streams.
            maxsize=131_072,
            allow_empty=True,
        )

    def __copy__(self) -> Any:
        return self.clone()

    def __and__(self, other: Any) -> Any:
        return self.combine(self, other)

    def _apply_window_op(
        self, op: Callable[[Any, Any], Any], key: Any, value: Any, timestamp: float
    ) -> None:
        get_ = self._get_key
        set_ = self._set_key
        for window_range in self._window_ranges(timestamp):
            set_((key, window_range), op(get_((key, window_range)), value))

    def _set_windowed(self, key: Any, value: Any, timestamp: float) -> None:
        for window_range in self._window_ranges(timestamp):
            self._set_key((key, window_range), value)

    def _del_windowed(self, key: Any, timestamp: float) -> None:
        for window_range in self._window_ranges(timestamp):
            self._del_key((key, window_range))

    def _window_ranges(self, timestamp: float) -> Iterator[WindowRange]:
        window = cast(WindowT, self.window)
        for window_range in window.ranges(timestamp):
            yield window_range

    def _relative_now(self, event: Optional[EventT] = None) -> float:
        # get current timestamp
        event = event if event is not None else current_event()
        if event is None:
            return time.time()
        return self._partition_latest_timestamp[event.message.partition]

    def _relative_event(self, event: Optional[EventT] = None) -> float:
        event = event if event is not None else current_event()
        # get event timestamp
        if event is None:
            raise RuntimeError("Operation outside of stream iteration")
        return event.message.timestamp

    def _relative_field(self, field: FieldDescriptorT) -> RelativeHandler:
        def to_value(event: Optional[EventT] = None) -> Union[float, datetime]:
            if event is None:
                raise RuntimeError("Operation outside of stream iteration")
            return field.getattr(cast(ModelT, event.value))

        return to_value

    def _relative_timestamp(self, timestamp: float) -> RelativeHandler:
        def handler(event: Optional[EventT] = None) -> Union[float, datetime]:
            return timestamp

        return handler

    def _windowed_now(self, key: Any) -> Any:
        window = cast(WindowT, self.window)
        return self._get_key((key, window.earliest(self._relative_now())))

    def _windowed_timestamp(self, key: Any, timestamp: float) -> Any:
        window = cast(WindowT, self.window)
        return self._get_key((key, window.current(timestamp)))

    def _windowed_contains(self, key: Any, timestamp: float) -> bool:
        window = cast(WindowT, self.window)
        return self._has_key((key, window.current(timestamp)))

    def _windowed_delta(
        self, key: Any, d: Seconds, event: Optional[EventT] = None
    ) -> Any:
        window = cast(WindowT, self.window)
        return self._get_key(
            (key, window.delta(self._relative_event(event), d)),
        )

    async def on_rebalance(
        self,
        assigned: Set[TP],
        revoked: Set[TP],
        newly_assigned: Set[TP],
        generation_id: int = 0,
    ) -> None:
        """Call when cluster is rebalancing."""
        await self.data.on_rebalance(assigned, revoked, newly_assigned, generation_id)

    async def on_recovery_completed(
        self, active_tps: Set[TP], standby_tps: Set[TP]
    ) -> None:
        """Call when recovery has completed after rebalancing."""
        await self.data.on_recovery_completed(active_tps, standby_tps)
        await self.call_recover_callbacks()

    async def call_recover_callbacks(self) -> None:
        """Call any configured recovery callbacks after rebalancing."""
        for fun in self._recover_callbacks:
            await fun()

    async def on_changelog_event(self, event: EventT) -> None:
        """Call when a new changelog event is received."""
        if self._on_changelog_event:
            await self._on_changelog_event(event)

    @property
    def label(self) -> str:
        """Return human-readable label used to represent this table."""
        return f"{self.shortlabel}@{self._store}"

    @property
    def shortlabel(self) -> str:
        """Return short label used to represent this table in logs."""
        return f"{type(self).__name__}: {self.name}"

    @property
    def changelog_topic(self) -> TopicT:
        """Return the changelog topic used by this table."""
        if self._changelog_topic is None:
            self._changelog_topic = self._new_changelog_topic()
        return self._changelog_topic

    @changelog_topic.setter
    def changelog_topic(self, topic: TopicT) -> None:
        self._changelog_topic = topic

    @property
    def changelog_topic_name(self) -> str:
        return self.changelog_topic.get_topic_name()

    def apply_changelog_batch(self, batch: Iterable[EventT]) -> None:
        """Apply batch of events from changelog topic local table storage."""
        self.data.apply_changelog_batch(
            batch,
            to_key=self._to_key,
            to_value=self._to_value,
        )

    def _to_key(self, k: Any) -> Any:
        if isinstance(k, list):
            # Lists are not hashable, and windowed-keys are json
            # serialized into a list.
            return tuple(tuple(v) if isinstance(v, list) else v for v in k)
        return k

    def _to_value(self, v: Any) -> Any:
        return v

    def _human_channel(self) -> str:
        return f"{type(self).__name__}: {self.name}"

    def _repr_info(self) -> str:
        return self.name<|MERGE_RESOLUTION|>--- conflicted
+++ resolved
@@ -375,13 +375,9 @@
         window = cast(WindowT, self.window)
         assert window
         for partition, timestamps in self._partition_timestamps.items():
-<<<<<<< HEAD
             while timestamps and window.stale(
                     timestamps[0],
-                    self._partition_latest_timestamp[partition]):
-=======
-            while timestamps and window.stale(timestamps[0], time.time()):
->>>>>>> e2c0a989
+                    time.time()):
                 timestamp = heappop(timestamps)
                 keysList = [self._partition_timestamp_keys.get((partition, window_range[1])) for window_range in self._window_ranges(timestamp)]
                 keys_to_remove = self._partition_timestamp_keys.pop((partition, timestamp), None)
