"""Base message transport implementation."""
import abc
import asyncio
import gc
import typing
from collections import defaultdict
from typing import (
    Any, AsyncIterator, Awaitable, ClassVar,
    Iterable, Iterator, List, Mapping,
    MutableMapping, MutableSet, Optional,
    Set, Tuple, Type, Union, cast,
)
from weakref import WeakSet

from mode.services import Service, ServiceT
from mode.utils.futures import notify
from yarl import URL

from faust.exceptions import ProducerSendError
from faust.types import AppT, Message, RecordMetadata, TP
from faust.types.transports import (
    ConsumerCallback, ConsumerT,
    PartitionsAssignedCallback, PartitionsRevokedCallback,
    ProducerT, TPorTopicSet, TransportT,
)
from faust.utils.functional import consecutive_numbers

if typing.TYPE_CHECKING:
    from faust.app import App
else:
    class App: ...  # noqa

__all__ = ['Consumer', 'Producer', 'Transport']

CONSUMER_FETCHING = 'FETCHING'
CONSUMER_PARTITIONS_REVOKED = 'PARTITIONS_REVOKED'
CONSUMER_PARTITIONS_ASSIGNED = 'PARTITIONS_ASSIGNED'
CONSUMER_COMMITTING = 'COMMITTING'
CONSUMER_SEEKING = 'SEEKING'
CONSUMER_WAIT_EMPTY = 'WAIT_EMPTY'


# The Transport is responsible for:
#
#  - Holds reference to the app that created it.
#  - Creates new consumers/producers.
#
# The Consumer is responsible for:
#
#   - Holds reference to the transport that created it
#   - ... and the app via ``self.transport.app``.
#   - Has a callback that usually points back to ``TopicConductor.on_message``.
#   - Receives messages and calls the callback for every message received.
#   - Keeps track of the message and it's acked/unacked status.
#   - If automatic acks are enabled the message is acked when the Message goes
#     out of scope (like any variable using reference counting).
#   - The TopicConductor forwards the message to all Streams that subscribes
#     to the topic the message was sent to.
#      - Each individual Stream will deserialize the message and create
#        one Event instance per stream.  The message goes out of scope (and so
#        acked), when all events referencing the message is also out of scope.
#   - Commits the offset at an interval
#      - The current offset is based on range of the messages acked.
#
# The Producer is responsible for:
#
#   - Holds reference to the transport that created it
#   - ... and the app via ``self.transport.app``.
#   - Sending messages.
#
# To see a reference transport implementation go to:
#     faust/transport/aiokafka.py


class Consumer(Service, ConsumerT):
    """Base Consumer."""

    consumer_stopped_errors: ClassVar[Tuple[Type[BaseException], ...]] = None

    app: AppT

    # Mapping of TP to list of acked offsets.
    _acked: MutableMapping[TP, List[int]] = None

    #: Fast lookup to see if tp+offset was acked.
    _acked_index: MutableMapping[TP, Set[int]]

    #: Keeps track of the currently read offset in each TP
    _read_offset: MutableMapping[TP, int]

    #: Keeps track of the currently commited offset in each TP.
    _committed_offset: MutableMapping[TP, int] = None

    #: The consumer.wait_empty() method will set this to be notified
    #: when something acks a message.
    _waiting_for_ack: asyncio.Future = None

    #: Used by .commit to ensure only one thread is comitting at a time.
    #: Other thread starting to commit while a commit is already active,
    #: will wait for the original request to finish, and do nothing.
    _commit_fut: asyncio.Future = None

    _unacked_messages: MutableSet[Message] = None

    def __init__(self, transport: TransportT,
                 *,
                 callback: ConsumerCallback = None,
                 on_partitions_revoked: PartitionsRevokedCallback = None,
                 on_partitions_assigned: PartitionsAssignedCallback = None,
                 commit_interval: float = None,
                 **kwargs: Any) -> None:
        assert callback is not None
        self.transport = transport
        self.app = self.transport.app
        self.callback = callback
        self._on_message_in = self.app.sensors.on_message_in
        self._on_partitions_revoked = on_partitions_revoked
        self._on_partitions_assigned = on_partitions_assigned
        self.commit_interval = (
            commit_interval or self.app.conf.broker_commit_interval)
        self._acked = defaultdict(list)
        self._acked_index = defaultdict(set)
        self._read_offset = defaultdict(lambda: None)
        self._committed_offset = defaultdict(lambda: None)
        self._unacked_messages = WeakSet()
        self._waiting_for_ack = None
        super().__init__(loop=self.transport.loop, **kwargs)

    @abc.abstractmethod
    async def _commit(self, offsets: Mapping[TP, Tuple[int, str]]) -> bool:
        ...

    @abc.abstractmethod
    def _new_topicpartition(self, topic: str, partition: int) -> TP:
        ...

    def _is_changelog_tp(self, tp: TP) -> bool:
        return tp.topic in self.app.tables.changelog_topics

    @Service.transitions_to(CONSUMER_PARTITIONS_ASSIGNED)
    async def on_partitions_assigned(self, assigned: Set[TP]) -> None:
        await self._on_partitions_assigned(assigned)

    @Service.transitions_to(CONSUMER_PARTITIONS_REVOKED)
    async def on_partitions_revoked(self, revoked: Set[TP]) -> None:
        await self._on_partitions_revoked(revoked)

    async def track_message(self, message: Message) -> None:
        # add to set of pending messages that must be acked for graceful
        # shutdown.  This is called by faust.topics.TopicConductor,
        # before delivering messages to streams.
        if message not in self._unacked_messages:
            self._unacked_messages.add(message)

            # call sensors
            await self._on_message_in(
                message.tp, message.offset, message)

    def ack(self, message: Message) -> bool:
        if not message.acked:
            message.acked = True
            tp = message.tp
            offset = message.offset
            if self.app.topics.acks_enabled_for(message.topic):
                committed = self._committed_offset[tp]
                try:
                    if committed is None or offset > committed:
                        acked_index = self._acked_index[tp]
                        if offset not in acked_index:
                            self._unacked_messages.discard(message)
                            acked_index.add(offset)
                            acked_for_tp = self._acked[tp]
                            acked_for_tp.append(offset)
                            return True
                finally:
                    notify(self._waiting_for_ack)
            else:
                assert message not in self._unacked_messages
        return False

    @Service.transitions_to(CONSUMER_WAIT_EMPTY)
    async def wait_empty(self) -> None:
        """Wait for all messages that started processing to be acked."""
        wait_count = 0
        while not self.should_stop and self._unacked_messages:
            wait_count += 1
            if not wait_count % 100_000:
                remaining = [(m.refcount, m) for m in self._unacked_messages]
                self.log.warn(f'Waiting for {remaining}')
            self.log.dev('STILL WAITING FOR ALL STREAMS TO FINISH')
            gc.collect()
            await self.commit()
            if not self._unacked_messages:
                break

            # arm future so that `ack()` can wake us up
            self._waiting_for_ack = asyncio.Future(loop=self.loop)
            try:
                # wait for `ack()` to wake us up
                asyncio.wait_for(
                    self._waiting_for_ack, loop=self.loop, timeout=1)
            except (asyncio.TimeoutError, asyncio.CancelledError):
                pass
            finally:
                self._waiting_for_ack = None
        self.log.dev('COMMITTING AGAIN AFTER STREAMS DONE')
        await self.commit()

    async def on_stop(self) -> None:
        await self.wait_empty()

    @Service.task
    async def _commit_handler(self) -> None:
        await self.sleep(self.commit_interval)
        while not self.should_stop:
            await self.commit()
            await self.sleep(self.commit_interval)

    async def commit(self, topics: TPorTopicSet = None) -> bool:
        """Maybe commit the offset for all or specific topics.

        Arguments:
            topics: Set containing topics and/or TopicPartitions to commit.
        """
        # Only one coroutine allowed to commit at a time,
        # and other coroutines should wait for the original commit to finish
        # then do nothing.
        if self._commit_fut is not None:
            # something is already committing so wait for that future.
            try:
                await self._commit_fut
            except asyncio.CancelledError:
                # if future is cancelled we have to start new commit
                pass
            else:
                # original commit finished, return False as we did not commit
                return False

        self._commit_fut = asyncio.Future(loop=self.loop)
        try:
            return await self.force_commit(topics)
        finally:
            # set commit_fut to None so that next call will commit.
            fut, self._commit_fut = self._commit_fut, None
            # notify followers that the commit is done.
            fut.set_result(None)

    @Service.transitions_to(CONSUMER_COMMITTING)
    async def force_commit(self, topics: TPorTopicSet = None) -> bool:
        # Only one coroutine can commit at a time.
        sensor_state = await self.app.sensors.on_commit_initiated(self)

        # Go over the ack list in each topic/partition
        commit_tps = list(self._filter_tps_with_pending_acks(topics))
        did_commit = await self._commit_tps(commit_tps)

        await self.app.sensors.on_commit_completed(self, sensor_state)
        return did_commit

    async def _commit_tps(self, tps: Iterable[TP]) -> bool:
        commit_offsets = {}
        for tp in tps:
            # Find the latest offset we can commit in this tp
            offset = self._new_offset(tp)
            # check if we can commit to this offset
            if offset is not None and self._should_commit(tp, offset):
                commit_offsets[tp] = offset
        if commit_offsets:
            try:
                # send all messages attached to the new offset
                await self._handle_attached(commit_offsets)
                handled_attached = True
            except ProducerSendError as exc:
                await self.crash(exc)
<<<<<<< HEAD
            if handled_attached:
                # then, update the committed_offset and perform the commit.
                did_commit = await self._commit_offsets(commit_offsets)
        return did_commit
=======
            else:
                return await self._commit_offsets(commit_offsets)
        return False
>>>>>>> f055e066

    async def _handle_attached(self, commit_offsets: Mapping[TP, int]) -> None:
        for tp, offset in commit_offsets.items():
            await cast(App, self.app)._attachments.commit(tp, offset)

    async def _commit_offsets(self, commit_offsets: Mapping[TP, int]) -> bool:
        meta = ''
        return await self._commit({
            tp: (offset, meta)
            for tp, offset in commit_offsets.items()
        })

    def _filter_tps_with_pending_acks(
            self, topics: TPorTopicSet = None) -> Iterator[TP]:
        return (
            tp for tp in self._acked
            if topics is None or tp in topics or tp.topic in topics
        )

    def _should_commit(self, tp: TP, offset: int) -> bool:
        committed = self._committed_offset[tp]
        return committed is None or bool(offset) and offset > committed

    def _new_offset(self, tp: TP) -> Optional[int]:
        # get the new offset for this tp, by going through
        # its list of acked messages.
        acked = self._acked[tp]

        # We iterate over it until we find a gap
        # then return the offset before that.
        # For example if acked[tp] is:
        #   1 2 3 4 5 6 7 8 9
        # the return value will be: 9
        # If acked[tp] is:
        #  34 35 36 40 41 42 43 44
        #          ^--- gap
        # the return value will be: 36
        if acked:
            acked.sort()
            # Note: acked is always kept sorted.
            # find first list of consecutive numbers
            batch = next(consecutive_numbers(acked))
            # remove them from the list to clean up.
            acked[:len(batch)] = []
            self._acked_index[tp].difference_update(batch)
            # return the highest commit offset
            return batch[-1]
        return None

    async def on_task_error(self, exc: BaseException) -> None:
        await self.commit()

    async def _drain_messages(self, fetcher: ServiceT) -> None:
        # This is the background thread started by Fetcher, used to
        # constantly read messages using Consumer.getmany.
        # It takes Fetcher as argument, because we must be able to
        # stop it using `await Fetcher.stop()`.
        callback = self.callback
        getmany = self.getmany
        consumer_should_stop = self._stopped.is_set
        fetcher_should_stop = fetcher._stopped.is_set

        get_read_offset = self._read_offset.__getitem__
        set_read_offset = self._read_offset.__setitem__
        flag_consumer_fetching = CONSUMER_FETCHING
        set_flag = self.diag.set_flag
        unset_flag = self.diag.unset_flag

        try:
            while not (consumer_should_stop() or fetcher_should_stop()):
                set_flag(flag_consumer_fetching)
                ait = cast(AsyncIterator, getmany(timeout=5.0))
                # Sleeping because sometimes getmany is just called in a loop
                # instead of ever releasing to the event loop
                await self.sleep(0)
                async for tp, message in ait:
                    offset = message.offset
                    r_offset = get_read_offset(tp)
                    if r_offset is None or offset > r_offset:
                        await callback(message)
                        set_read_offset(tp, offset)
                    else:
                        self.log.dev('DROPPED MESSAGE ROFF %r: k=%r v=%r',
                                     offset, message.key, message.value)
                unset_flag(flag_consumer_fetching)
        except self.consumer_stopped_errors:
            if self.transport.app.should_stop:
                # we're already stopping so ignore
                self.log.info('Broker stopped consumer, shutting down...')
                return
            raise
        except asyncio.CancelledError:
            if self.transport.app.should_stop:
                # we're already stopping so ignore
                self.log.info('Consumer shutting down for user cancel.')
                return
            raise
        except Exception as exc:
            self.log.exception('Drain messages raised: %r', exc)
            raise
        finally:
            unset_flag(flag_consumer_fetching)
            self.set_shutdown()
            fetcher.set_shutdown()

    @property
    def unacked(self) -> Set[Message]:
        return cast(Set[Message], self._unacked_messages)


class Fetcher(Service):
    app: AppT

    def __init__(self, app: AppT, **kwargs: Any) -> None:
        self.app = app
        super().__init__(**kwargs)

    @Service.task
    async def _fetcher(self) -> None:
        await cast(Consumer, self.app.consumer)._drain_messages(self)


class Producer(Service, ProducerT):
    """Base Producer."""

    def __init__(self, transport: TransportT, **kwargs: Any) -> None:
        self.transport = transport
        super().__init__(loop=self.transport.loop, **kwargs)

    async def send(
            self,
            topic: str,
            key: Optional[bytes],
            value: Optional[bytes],
            partition: Optional[int]) -> Awaitable[RecordMetadata]:
        raise NotImplementedError()

    async def send_and_wait(
            self,
            topic: str,
            key: Optional[bytes],
            value: Optional[bytes],
            partition: Optional[int]) -> RecordMetadata:
        raise NotImplementedError()

    def key_partition(self, topic: str, key: bytes) -> TP:
        raise NotImplementedError()


class Transport(TransportT):
    """Message transport implementation."""

    #: Consumer subclass used for this transport.
    Consumer: ClassVar[Type[ConsumerT]]

    #: Producer subclass used for this transport.
    Producer: ClassVar[Type[ProducerT]]

    #: Service that fetches messages from the broker.
    Fetcher: ClassVar[Type[ServiceT]] = Fetcher

    driver_version: str

    def __init__(self, url: Union[str, URL], app: AppT,
                 loop: asyncio.AbstractEventLoop = None) -> None:
        self.url = URL(url)
        self.app = app
        self.loop = loop

    def create_consumer(self, callback: ConsumerCallback,
                        **kwargs: Any) -> ConsumerT:
        return self.Consumer(self, callback=callback, **kwargs)

    def create_producer(self, **kwargs: Any) -> ProducerT:
        return self.Producer(self, **kwargs)<|MERGE_RESOLUTION|>--- conflicted
+++ resolved
@@ -269,19 +269,11 @@
             try:
                 # send all messages attached to the new offset
                 await self._handle_attached(commit_offsets)
-                handled_attached = True
             except ProducerSendError as exc:
                 await self.crash(exc)
-<<<<<<< HEAD
-            if handled_attached:
-                # then, update the committed_offset and perform the commit.
-                did_commit = await self._commit_offsets(commit_offsets)
-        return did_commit
-=======
             else:
                 return await self._commit_offsets(commit_offsets)
         return False
->>>>>>> f055e066
 
     async def _handle_attached(self, commit_offsets: Mapping[TP, int]) -> None:
         for tp, offset in commit_offsets.items():
