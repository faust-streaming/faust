"""Base message transport implementation."""
import abc
import asyncio
import gc
import typing
from collections import defaultdict
from typing import (
<<<<<<< HEAD
    Any, AsyncIterator, Awaitable, ClassVar, Iterable, Iterator, List,
    MutableMapping, MutableSet, Optional, Set, Tuple, Type, Union, cast,
=======
    Any, AsyncIterator, Awaitable, ClassVar, Iterable, Iterator,
    List, Mapping, MutableMapping, Optional, Set, Tuple, Type, Union, cast,
>>>>>>> 04dbadc4
)
from weakref import WeakSet

from mode.services import Service, ServiceT
from mode.utils.futures import notify
from yarl import URL

<<<<<<< HEAD
from faust.types import AppT, Message, RecordMetadata, TP
from faust.types.transports import (
=======
from ..exceptions import ProducerSendError
from ..types import AppT, Message, RecordMetadata, TP
from ..types.transports import (
>>>>>>> 04dbadc4
    ConsumerCallback, ConsumerT,
    PartitionsAssignedCallback, PartitionsRevokedCallback,
    ProducerT, TPorTopicSet, TransportT,
)
from faust.utils.functional import consecutive_numbers

if typing.TYPE_CHECKING:
    from faust.app import App
else:
    class App: ...  # noqa

__all__ = ['Consumer', 'Producer', 'Transport']

CONSUMER_FETCHING = 'FETCHING'
CONSUMER_PARTITIONS_REVOKED = 'PARTITIONS_REVOKED'
CONSUMER_PARTITIONS_ASSIGNED = 'PARTITIONS_ASSIGNED'
CONSUMER_COMMITTING = 'COMMITTING'
CONSUMER_SEEKING = 'SEEKING'
CONSUMER_WAIT_EMPTY = 'WAIT_EMPTY'


# The Transport is responsible for:
#
#  - Holds reference to the app that created it.
#  - Creates new consumers/producers.
#
# The Consumer is responsible for:
#
#   - Holds reference to the transport that created it
#   - ... and the app via ``self.transport.app``.
#   - Has a callback that usually points back to ``TopicConductor.on_message``.
#   - Receives messages and calls the callback for every message received.
#   - Keeps track of the message and it's acked/unacked status.
#   - If automatic acks are enabled the message is acked when the Message goes
#     out of scope (like any variable using reference counting).
#   - The TopicConductor forwards the message to all Streams that subscribes
#     to the topic the message was sent to.
#      - Each individual Stream will deserialize the message and create
#        one Event instance per stream.  The message goes out of scope (and so
#        acked), when all events referencing the message is also out of scope.
#   - Commits the offset at an interval
#      - The current offset is based on range of the messages acked.
#
# The Producer is responsible for:
#
#   - Holds reference to the transport that created it
#   - ... and the app via ``self.transport.app``.
#   - Sending messages.
#
# To see a reference transport implementation go to:
#     faust/transport/aiokafka.py


class Consumer(Service, ConsumerT):
    """Base Consumer."""

    consumer_stopped_errors: ClassVar[Tuple[Type[BaseException], ...]] = None

    app: AppT

    # Mapping of TP to list of acked offsets.
    _acked: MutableMapping[TP, List[int]] = None

    #: Fast lookup to see if tp+offset was acked.
    _acked_index: MutableMapping[TP, Set[int]]

    #: Keeps track of the currently read offset in each TP
    _read_offset: MutableMapping[TP, int]

    #: Keeps track of the currently commited offset in each TP.
    _committed_offset: MutableMapping[TP, int] = None

    #: The consumer.wait_empty() method will set this to be notified
    #: when something acks a message.
    _waiting_for_ack: asyncio.Future = None

    #: Used by .commit to ensure only one thread is comitting at a time.
    #: Other thread starting to commit while a commit is already active,
    #: will wait for the original request to finish, and do nothing.
    _commit_fut: asyncio.Future = None

    _unacked_messages: MutableSet[Message] = None

    def __init__(self, transport: TransportT,
                 *,
                 callback: ConsumerCallback = None,
                 on_partitions_revoked: PartitionsRevokedCallback = None,
                 on_partitions_assigned: PartitionsAssignedCallback = None,
                 commit_interval: float = None,
                 **kwargs: Any) -> None:
        assert callback is not None
        self.transport = transport
        self.app = self.transport.app
        self.callback = callback
        self._on_message_in = self.app.sensors.on_message_in
        self._on_partitions_revoked = on_partitions_revoked
        self._on_partitions_assigned = on_partitions_assigned
        self.commit_interval = (
            commit_interval or self.app.conf.broker_commit_interval)
        self._acked = defaultdict(list)
        self._acked_index = defaultdict(set)
        self._read_offset = defaultdict(lambda: None)
        self._committed_offset = defaultdict(lambda: None)
        self._unacked_messages = WeakSet()
        self._waiting_for_ack = None
        super().__init__(loop=self.transport.loop, **kwargs)

    @abc.abstractmethod
    async def _commit(self, offsets: Mapping[TP, Tuple[int, str]]) -> bool:
        ...

    @abc.abstractmethod
    def _new_topicpartition(self, topic: str, partition: int) -> TP:
        ...

    def _is_changelog_tp(self, tp: TP) -> bool:
        return tp.topic in self.app.tables.changelog_topics

    @Service.transitions_to(CONSUMER_PARTITIONS_ASSIGNED)
    async def on_partitions_assigned(self, assigned: Set[TP]) -> None:
        await self._on_partitions_assigned(assigned)

    @Service.transitions_to(CONSUMER_PARTITIONS_REVOKED)
    async def on_partitions_revoked(self, revoked: Set[TP]) -> None:
        await self._on_partitions_revoked(revoked)

    async def track_message(self, message: Message) -> None:
        # add to set of pending messages that must be acked for graceful
        # shutdown.  This is called by faust.topics.TopicConductor,
        # before delivering messages to streams.
        if message not in self._unacked_messages:
            self._unacked_messages.add(message)

            # call sensors
            await self._on_message_in(
                message.tp, message.offset, message)

    def ack(self, message: Message) -> bool:
        if not message.acked:
            message.acked = True
            tp = message.tp
            offset = message.offset
            if self.app.topics.acks_enabled_for(message.topic):
                committed = self._committed_offset[tp]
                try:
                    if committed is None or offset > committed:
                        acked_index = self._acked_index[tp]
                        if offset not in acked_index:
                            self._unacked_messages.discard(message)
                            acked_index.add(offset)
                            acked_for_tp = self._acked[tp]
                            acked_for_tp.append(offset)
                            return True
                finally:
                    notify(self._waiting_for_ack)
            else:
                assert message not in self._unacked_messages
        return False

    @Service.transitions_to(CONSUMER_WAIT_EMPTY)
    async def wait_empty(self) -> None:
        """Wait for all messages that started processing to be acked."""
        wait_count = 0
        while not self.should_stop and self._unacked_messages:
            wait_count += 1
            if not wait_count % 100_000:
                remaining = [(m.refcount, m) for m in self._unacked_messages]
                self.log.warn(f'Waiting for {remaining}')
            self.log.dev('STILL WAITING FOR ALL STREAMS TO FINISH')
            gc.collect()
            await self.commit()
            if not self._unacked_messages:
                break

            # arm future so that `ack()` can wake us up
            self._waiting_for_ack = asyncio.Future(loop=self.loop)
            try:
                # wait for `ack()` to wake us up
                asyncio.wait_for(
                    self._waiting_for_ack, loop=self.loop, timeout=1)
            except (asyncio.TimeoutError, asyncio.CancelledError):
                pass
            finally:
                self._waiting_for_ack = None
        self.log.dev('COMMITTING AGAIN AFTER STREAMS DONE')
        await self.commit()

    async def on_stop(self) -> None:
        await self.wait_empty()

    @Service.task
    async def _commit_handler(self) -> None:
        await self.sleep(self.commit_interval)
        while not self.should_stop:
            await self.commit()
            await self.sleep(self.commit_interval)

    async def commit(self, topics: TPorTopicSet = None) -> bool:
        """Maybe commit the offset for all or specific topics.

        Arguments:
            topics: Set containing topics and/or TopicPartitions to commit.
        """
        # Only one coroutine allowed to commit at a time,
        # and other coroutines should wait for the original commit to finish
        # then do nothing.
        if self._commit_fut is not None:
            # something is already committing so wait for that future.
            try:
                await self._commit_fut
            except asyncio.CancelledError:
                # if future is cancelled we have to start new commit
                pass
            else:
                # original commit finished, return False as we did not commit
                return False

        self._commit_fut = asyncio.Future(loop=self.loop)
        try:
            return await self.force_commit(topics)
        finally:
            # set commit_fut to None so that next call will commit.
            fut, self._commit_fut = self._commit_fut, None
            # notify followers that the commit is done.
            fut.set_result(None)

    @Service.transitions_to(CONSUMER_COMMITTING)
    async def force_commit(self, topics: TPorTopicSet = None) -> bool:
        # Only one coroutine can commit at a time.
        sensor_state = await self.app.sensors.on_commit_initiated(self)

        # Go over the ack list in each topic/partition
        commit_tps = list(self._filter_tps_with_pending_acks(topics))
        did_commit = await self._commit_tps(commit_tps)

        await self.app.sensors.on_commit_completed(self, sensor_state)
        return did_commit

    async def _commit_tps(self, tps: Iterable[TP]) -> bool:
        did_commit = False
        commit_offsets = {}
        for tp in tps:
            offset = self._new_offset(tp)
            if offset is not None and self._should_commit(tp, offset):
                commit_offsets[tp] = offset
        if commit_offsets:
            handled_attached = False
            try:
                await self._handle_attached(commit_offsets)
                handled_attached = True
            except ProducerSendError as exc:
                await self.crash(exc)
            if handled_attached:
                did_commit = await self._commit_offsets(commit_offsets)
        return did_commit

<<<<<<< HEAD
    async def _commit_tp(self, tp: TP) -> bool:
        did_commit = False
        # Find the latest offset we can commit in this tp
        offset = self._new_offset(tp)
        # check if we can commit to this offset
        if offset is not None and self._should_commit(tp, offset):
            # if so, first send all messages attached to the new
            # offset
            await cast(App, self.app)._attachments.commit(tp, offset)
            # then, update the committed_offset and perform
            # the commit.
            self._committed_offset[tp] = offset
            did_commit = True
            await self._commit(tp, offset, meta='')
        return did_commit
=======
    async def _handle_attached(self, commit_offsets: Mapping[TP, int]) -> None:
        for tp, offset in commit_offsets.items():
            await cast(App, self.app)._commit_attached(tp, offset)

    async def _commit_offsets(self, commit_offsets: Mapping[TP, int]) -> bool:
        meta = ''
        return await self._commit({
            tp: (offset, meta)
            for tp, offset in commit_offsets.items()
        })
>>>>>>> 04dbadc4

    def _filter_tps_with_pending_acks(
            self, topics: TPorTopicSet = None) -> Iterator[TP]:
        return (
            tp for tp in self._acked
            if topics is None or tp in topics or tp.topic in topics
        )

    def _should_commit(self, tp: TP, offset: int) -> bool:
        committed = self._committed_offset[tp]
        return committed is None or bool(offset) and offset > committed

    def _new_offset(self, tp: TP) -> Optional[int]:
        # get the new offset for this tp, by going through
        # its list of acked messages.
        acked = self._acked[tp]

        # We iterate over it until we find a gap
        # then return the offset before that.
        # For example if acked[tp] is:
        #   1 2 3 4 5 6 7 8 9
        # the return value will be: 9
        # If acked[tp] is:
        #  34 35 36 40 41 42 43 44
        #          ^--- gap
        # the return value will be: 36
        if acked:
            acked.sort()
            # Note: acked is always kept sorted.
            # find first list of consecutive numbers
            batch = next(consecutive_numbers(acked))
            # remove them from the list to clean up.
            acked[:len(batch)] = []
            self._acked_index[tp].difference_update(batch)
            # return the highest commit offset
            return batch[-1]
        return None

    async def on_task_error(self, exc: BaseException) -> None:
        await self.commit()

    async def _drain_messages(self, fetcher: ServiceT) -> None:
        # This is the background thread started by Fetcher, used to
        # constantly read messages using Consumer.getmany.
        # It takes Fetcher as argument, because we must be able to
        # stop it using `await Fetcher.stop()`.
        callback = self.callback
        getmany = self.getmany
        consumer_should_stop = self._stopped.is_set
        fetcher_should_stop = fetcher._stopped.is_set

        get_read_offset = self._read_offset.__getitem__
        set_read_offset = self._read_offset.__setitem__
        flag_consumer_fetching = CONSUMER_FETCHING
        set_flag = self.diag.set_flag
        unset_flag = self.diag.unset_flag

        try:
            while not (consumer_should_stop() or fetcher_should_stop()):
                set_flag(flag_consumer_fetching)
                ait = cast(AsyncIterator, getmany(timeout=5.0))
                # Sleeping because sometimes getmany is just called in a loop
                # instead of ever releasing to the event loop
                await self.sleep(0)
                async for tp, message in ait:
                    offset = message.offset
                    r_offset = get_read_offset(tp)
                    if r_offset is None or offset > r_offset:
                        await callback(message)
                        set_read_offset(tp, offset)
                    else:
                        self.log.dev('DROPPED MESSAGE ROFF %r: k=%r v=%r',
                                     offset, message.key, message.value)
                unset_flag(flag_consumer_fetching)
        except self.consumer_stopped_errors:
            if self.transport.app.should_stop:
                # we're already stopping so ignore
                self.log.info('Broker stopped consumer, shutting down...')
                return
            raise
        except asyncio.CancelledError:
            if self.transport.app.should_stop:
                # we're already stopping so ignore
                self.log.info('Consumer shutting down for user cancel.')
                return
            raise
        except Exception as exc:
            self.log.exception('Drain messages raised: %r', exc)
            raise
        finally:
            unset_flag(flag_consumer_fetching)
            self.set_shutdown()
            fetcher.set_shutdown()

    @property
    def unacked(self) -> Set[Message]:
        return cast(Set[Message], self._unacked_messages)


class Fetcher(Service):
    app: AppT

    def __init__(self, app: AppT, **kwargs: Any) -> None:
        self.app = app
        super().__init__(**kwargs)

    @Service.task
    async def _fetcher(self) -> None:
        await cast(Consumer, self.app.consumer)._drain_messages(self)


class Producer(Service, ProducerT):
    """Base Producer."""

    def __init__(self, transport: TransportT, **kwargs: Any) -> None:
        self.transport = transport
        super().__init__(loop=self.transport.loop, **kwargs)

    async def send(
            self,
            topic: str,
            key: Optional[bytes],
            value: Optional[bytes],
            partition: Optional[int]) -> Awaitable[RecordMetadata]:
        raise NotImplementedError()

    async def send_and_wait(
            self,
            topic: str,
            key: Optional[bytes],
            value: Optional[bytes],
            partition: Optional[int]) -> RecordMetadata:
        raise NotImplementedError()

    def key_partition(self, topic: str, key: bytes) -> TP:
        raise NotImplementedError()


class Transport(TransportT):
    """Message transport implementation."""

    #: Consumer subclass used for this transport.
    Consumer: ClassVar[Type[ConsumerT]]

    #: Producer subclass used for this transport.
    Producer: ClassVar[Type[ProducerT]]

    #: Service that fetches messages from the broker.
    Fetcher: ClassVar[Type[ServiceT]] = Fetcher

    driver_version: str

    def __init__(self, url: Union[str, URL], app: AppT,
                 loop: asyncio.AbstractEventLoop = None) -> None:
        self.url = URL(url)
        self.app = app
        self.loop = loop

    def create_consumer(self, callback: ConsumerCallback,
                        **kwargs: Any) -> ConsumerT:
        return self.Consumer(self, callback=callback, **kwargs)

    def create_producer(self, **kwargs: Any) -> ProducerT:
        return self.Producer(self, **kwargs)<|MERGE_RESOLUTION|>--- conflicted
+++ resolved
@@ -5,13 +5,10 @@
 import typing
 from collections import defaultdict
 from typing import (
-<<<<<<< HEAD
-    Any, AsyncIterator, Awaitable, ClassVar, Iterable, Iterator, List,
-    MutableMapping, MutableSet, Optional, Set, Tuple, Type, Union, cast,
-=======
-    Any, AsyncIterator, Awaitable, ClassVar, Iterable, Iterator,
-    List, Mapping, MutableMapping, Optional, Set, Tuple, Type, Union, cast,
->>>>>>> 04dbadc4
+    Any, AsyncIterator, Awaitable, ClassVar,
+    Iterable, Iterator, List, Mapping,
+    MutableMapping, MutableSet, Optional,
+    Set, Tuple, Type, Union, cast,
 )
 from weakref import WeakSet
 
@@ -19,14 +16,9 @@
 from mode.utils.futures import notify
 from yarl import URL
 
-<<<<<<< HEAD
+from faust.exceptions import ProducerSendError
 from faust.types import AppT, Message, RecordMetadata, TP
 from faust.types.transports import (
-=======
-from ..exceptions import ProducerSendError
-from ..types import AppT, Message, RecordMetadata, TP
-from ..types.transports import (
->>>>>>> 04dbadc4
     ConsumerCallback, ConsumerT,
     PartitionsAssignedCallback, PartitionsRevokedCallback,
     ProducerT, TPorTopicSet, TransportT,
@@ -269,40 +261,27 @@
         did_commit = False
         commit_offsets = {}
         for tp in tps:
+            # Find the latest offset we can commit in this tp
             offset = self._new_offset(tp)
+            # check if we can commit to this offset
             if offset is not None and self._should_commit(tp, offset):
                 commit_offsets[tp] = offset
         if commit_offsets:
             handled_attached = False
             try:
+                # send all messages attached to the new offset
                 await self._handle_attached(commit_offsets)
                 handled_attached = True
             except ProducerSendError as exc:
                 await self.crash(exc)
             if handled_attached:
+                # then, update the committed_offset and perform the commit.
                 did_commit = await self._commit_offsets(commit_offsets)
         return did_commit
 
-<<<<<<< HEAD
-    async def _commit_tp(self, tp: TP) -> bool:
-        did_commit = False
-        # Find the latest offset we can commit in this tp
-        offset = self._new_offset(tp)
-        # check if we can commit to this offset
-        if offset is not None and self._should_commit(tp, offset):
-            # if so, first send all messages attached to the new
-            # offset
-            await cast(App, self.app)._attachments.commit(tp, offset)
-            # then, update the committed_offset and perform
-            # the commit.
-            self._committed_offset[tp] = offset
-            did_commit = True
-            await self._commit(tp, offset, meta='')
-        return did_commit
-=======
     async def _handle_attached(self, commit_offsets: Mapping[TP, int]) -> None:
         for tp, offset in commit_offsets.items():
-            await cast(App, self.app)._commit_attached(tp, offset)
+            await cast(App, self.app)._attachments.commit(tp, offset)
 
     async def _commit_offsets(self, commit_offsets: Mapping[TP, int]) -> bool:
         meta = ''
@@ -310,7 +289,6 @@
             tp: (offset, meta)
             for tp, offset in commit_offsets.items()
         })
->>>>>>> 04dbadc4
 
     def _filter_tps_with_pending_acks(
             self, topics: TPorTopicSet = None) -> Iterator[TP]:
