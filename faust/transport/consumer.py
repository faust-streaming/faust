--- conflicted
+++ resolved
@@ -1121,14 +1121,10 @@
             # find first list of consecutive numbers
             batch = next(consecutive_numbers(acked))
             # remove them from the list to clean up.
-<<<<<<< HEAD
             acked[:len(batch) - 1] = []
             latest_commit_id = self._committed_offset.get(tp, -1)
             if acked and latest_commit_id and acked[0] <= latest_commit_id:
                 acked[:1] = []
-=======
-            acked[: len(batch)] = []
->>>>>>> 76f720ad
             self._acked_index[tp].difference_update(batch)
             # return the highest commit offset
             return batch[-1] + 1
