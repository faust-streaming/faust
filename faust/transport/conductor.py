--- conflicted
+++ resolved
@@ -286,40 +286,32 @@
 
             async def on_message(message: Message) -> None:
                 tp = TP(topic=message.topic, partition=0)
-<<<<<<< HEAD
                 try:
-                    return await get_callback_for_tp(tp)(message)
+                    async with self._tp_to_callback_lock:
+                        callback = get_callback_for_tp(tp)
+
+                    return await callback(message)
                 except KeyError:
                     self.logger.warning(
                         "client: get_callback_for_tp No callback for %r", tp
                     )
                 except Exception as exc:
                     self.logger.exception(f"client: get_callback_for_tp {exc}")
-=======
-                async with self._tp_to_callback_lock:
-                    callback = get_callback_for_tp(tp)
-
-                return await callback(message)
->>>>>>> a489db3b
 
         else:
 
             async def on_message(message: Message) -> None:
-<<<<<<< HEAD
                 try:
-                    return await get_callback_for_tp(message.tp)(message)
+                    async with self._tp_to_callback_lock:
+                        callback = get_callback_for_tp(message.tp)
+
+                    return await callback(message)
                 except KeyError:
                     self.logger.warning(
                         "both: get_callback_for_tp No callback for %r", message.tp
                     )
                 except Exception as exc:
                     self.logger.exception(f"client: get_callback_for_tp {exc}")
-=======
-                async with self._tp_to_callback_lock:
-                    callback = get_callback_for_tp(message.tp)
-
-                return await callback(message)
->>>>>>> a489db3b
 
         return on_message
 
