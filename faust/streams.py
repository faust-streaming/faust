--- conflicted
+++ resolved
@@ -1214,17 +1214,12 @@
                         value = skipped_value
                     except StopAsyncIteration:
                         raise
-<<<<<<< HEAD
-                    except Exception:
-                        value = skipped_value
-=======
                     except Exception as exc:
                         value = skipped_value
                         self.log.exception(
                             f"Error in processor {_shortlabel(processor)}: {exc}"
                         )
 
->>>>>>> 5a52d787
                 try:
                     if value is not skipped_value:
                         self.events_total += 1
