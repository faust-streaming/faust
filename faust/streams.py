--- conflicted
+++ resolved
@@ -1213,17 +1213,12 @@
                         value = skipped_value
                     except StopAsyncIteration:
                         raise
-<<<<<<< HEAD
-                    except Exception as exc:
+                    except Exception:
                         value = skipped_value
                         self.log.exception(
                             "Error in processor %r: %r", _shortlabel(processor), exc
                         )
 
-=======
-                    except Exception:
-                        value = skipped_value
->>>>>>> 9bba236c
                 try:
                     if value is not skipped_value:
                         self.events_total += 1
