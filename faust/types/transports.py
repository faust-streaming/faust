# App.transport creates Kafka consumer and producer.
import abc
import asyncio
import ssl
import typing
from typing import (
    AbstractSet,
    Any,
    AsyncIterator,
    Awaitable,
    Callable,
    ClassVar,
    Iterable,
    List,
    Mapping,
    MutableSet,
    Optional,
    Sequence,
    Set,
    Tuple,
    Type,
    Union,
    no_type_check,
)

from mode import Seconds, ServiceT
from yarl import URL

from .channels import ChannelT
from .tuples import Message, RecordMetadata, TP

if typing.TYPE_CHECKING:
    from .app import AppT
else:
    class AppT: ...  # noqa

__all__ = [
    'ConsumerCallback',
    'TPorTopicSet',
    'PartitionsRevokedCallback',
    'PartitionsAssignedCallback',
    'PartitionerT',
    'ConsumerT',
    'ProducerT',
    'ConductorT',
    'TransactionManagerT',
    'TransactionProducerT',
    'TransportT',
]

#: Callback called by :class:`faust.transport.base.Consumer` whenever
#: a message is received.
ConsumerCallback = Callable[[Message], Awaitable]

#: Argument to Consumer.commit to specify topics/tps to commit.
TPorTopic = Union[str, TP]
TPorTopicSet = AbstractSet[TPorTopic]

#: Callback (:keyword:`async def`) called when consumer partitions are revoked.
PartitionsRevokedCallback = Callable[[Set[TP]], Awaitable[None]]

#: Callback (:keyword:`async def`) called when consumer
#: partitions are assigned.
PartitionsAssignedCallback = Callable[[Set[TP]], Awaitable[None]]

PartitionerT = Callable[
    [Optional[bytes],   # key to hash (or None)
     Sequence[int],     # all partitions
     Sequence[int]],    # available partitions
    int,
]


class ProducerT(ServiceT):

    #: The transport that created this Producer.
    transport: 'TransportT'

    client_id: str
    linger_ms: int
    max_batch_size: int
    acks: int
    max_request_size: int
    compression_type: Optional[str]
    ssl_context: Optional[ssl.SSLContext]
    partitioner: Optional[PartitionerT]
    request_timeout: float

    @abc.abstractmethod
    def __init__(self, transport: 'TransportT',
                 loop: asyncio.AbstractEventLoop = None,
                 **kwargs: Any) -> None:
        ...

    @abc.abstractmethod
    async def send(self, topic: str, key: Optional[bytes],
                   value: Optional[bytes],
                   partition: Optional[int]) -> Awaitable[RecordMetadata]:
        ...

    @abc.abstractmethod
    async def send_and_wait(self, topic: str, key: Optional[bytes],
                            value: Optional[bytes],
                            partition: Optional[int]) -> RecordMetadata:
        ...

    @abc.abstractmethod
    async def create_topic(self,
                           topic: str,
                           partitions: int,
                           replication: int,
                           *,
                           config: Mapping[str, Any] = None,
                           timeout: Seconds = 1000.0,
                           retention: Seconds = None,
                           compacting: bool = None,
                           deleting: bool = None,
                           ensure_created: bool = False) -> None:
        ...

    @abc.abstractmethod
    def key_partition(self, topic: str, key: bytes) -> TP:
        ...

    @abc.abstractmethod
    async def flush(self) -> None:
        ...


class TransactionProducerT(ProducerT):

    partition: int

    @abc.abstractmethod
    def __init__(self, transport: 'TransportT',
                 loop: asyncio.AbstractEventLoop = None,
                 *,
                 partition: int,
                 **kwargs: Any) -> None:
        ...

    @abc.abstractmethod
    async def commit(self, offsets: Mapping[TP, int], group_id: str,
                     start_new_transaction: bool = True) -> None:
        ...

    @property
    @abc.abstractmethod
    def transaction_id(self) -> str:
        ...


class TransactionManagerT(ProducerT):
    consumer: 'ConsumerT'
    default_producer: 'ProducerT'

    @abc.abstractmethod
    def __init__(self,
                 transport: 'TransportT',
                 loop: asyncio.AbstractEventLoop = None,
                 *,
                 consumer: 'ConsumerT',
                 producer: 'ProducerT',
                 **kwargs: Any) -> None:
        ...

    @abc.abstractmethod
    async def on_partitions_revoked(self, revoked: Set[TP]) -> None:
        ...

    @abc.abstractmethod
    async def on_rebalance(self,
                           assigned: Set[TP],
                           revoked: Set[TP],
                           newly_assigned: Set[TP]) -> None:
        ...

    @abc.abstractmethod
    async def commit(self, offsets: Mapping[TP, int],
                     start_new_transaction: bool = True) -> bool:
        ...


class ConsumerT(ServiceT):

    #: The transport that created this Consumer.
    transport: 'TransportT'

    transactions: TransactionManagerT

    #: How often we commit topic offsets.
    #: See :setting:`broker_commit_interval`.
    commit_interval: float

    #: Set of topic names that are considered "randomly assigned".
    #: This means we don't crash if it's not part of our assignment.
    #: Used by e.g. the leader assignor service.
    randomly_assigned_topics: Set[str]

    in_transaction: bool

    @abc.abstractmethod
    def __init__(self,
                 transport: 'TransportT',
                 callback: ConsumerCallback,
                 on_partitions_revoked: PartitionsRevokedCallback,
                 on_partitions_assigned: PartitionsAssignedCallback,
                 *,
                 commit_interval: float = None,
                 loop: asyncio.AbstractEventLoop = None,
                 **kwargs: Any) -> None:
        self._on_partitions_revoked: PartitionsRevokedCallback
        self._on_partitions_assigned: PartitionsAssignedCallback

    @abc.abstractmethod
    async def create_topic(self,
                           topic: str,
                           partitions: int,
                           replication: int,
                           *,
                           config: Mapping[str, Any] = None,
                           timeout: Seconds = 1000.0,
                           retention: Seconds = None,
                           compacting: bool = None,
                           deleting: bool = None,
                           ensure_created: bool = False) -> None:
        ...

    @abc.abstractmethod
    async def subscribe(self, topics: Iterable[str]) -> None:
        ...

    @abc.abstractmethod
    @no_type_check
    async def getmany(self,
                      timeout: float) -> AsyncIterator[Tuple[TP, Message]]:
        ...

    @abc.abstractmethod
    def track_message(self, message: Message) -> None:
        ...

    @abc.abstractmethod
    async def perform_seek(self) -> None:
        ...

    @abc.abstractmethod
    def ack(self, message: Message) -> bool:
        ...

    @abc.abstractmethod
    async def wait_empty(self) -> None:
        ...

    @abc.abstractmethod
    def assignment(self) -> Set[TP]:
        ...

    @abc.abstractmethod
    def highwater(self, tp: TP) -> int:
        ...

    @abc.abstractmethod
    def stop_flow(self) -> None:
        ...

    @abc.abstractmethod
    def resume_flow(self) -> None:
        ...

    @abc.abstractmethod
    def pause_partitions(self, tps: Iterable[TP]) -> None:
        ...

    @abc.abstractmethod
    def resume_partitions(self, tps: Iterable[TP]) -> None:
        ...

    @abc.abstractmethod
    async def position(self, tp: TP) -> Optional[int]:
        ...

    @abc.abstractmethod
    async def seek(self, partition: TP, offset: int) -> None:
        ...

    @abc.abstractmethod
    async def seek_wait(self, partitions: Mapping[TP, int]) -> None:
        ...

    @abc.abstractmethod
    async def commit(self,
                     topics: TPorTopicSet = None,
                     start_new_transaction: bool = True) -> bool:
        ...

    @abc.abstractmethod
    async def on_task_error(self, exc: BaseException) -> None:
        ...

    @abc.abstractmethod
    async def earliest_offsets(self, *partitions: TP) -> Mapping[TP, int]:
        ...

    @abc.abstractmethod
    async def highwaters(self, *partitions: TP) -> Mapping[TP, int]:
        ...

    @abc.abstractmethod
    def topic_partitions(self, topic: str) -> Optional[int]:
        ...

    @abc.abstractmethod
<<<<<<< HEAD
    def key_partition(self,
                      topic: str,
                      key: Optional[bytes],
                      partition: int = None) -> int:
=======
    def close(self) -> None:
        ...

    @property
    @abc.abstractmethod
    def unacked(self) -> Set[Message]:
        ...


class ProducerT(ServiceT):

    #: The transport that created this Producer.
    transport: 'TransportT'

    client_id: str
    linger_ms: int
    max_batch_size: int
    acks: int
    max_request_size: int
    compression_type: Optional[str]
    ssl_context: Optional[ssl.SSLContext]
    partitioner: Optional[PartitionerT]
    request_timeout: float

    @abc.abstractmethod
    def __init__(self, transport: 'TransportT',
                 loop: asyncio.AbstractEventLoop = None,
                 **kwargs: Any) -> None:
        ...

    @abc.abstractmethod
    async def send(self, topic: str, key: Optional[bytes],
                   value: Optional[bytes],
                   partition: Optional[int],
                   timestamp: Optional[float]) -> Awaitable[RecordMetadata]:
        ...

    @abc.abstractmethod
    async def send_and_wait(self, topic: str, key: Optional[bytes],
                            value: Optional[bytes],
                            partition: Optional[int],
                            timestamp: Optional[float]) -> RecordMetadata:
        ...

    @abc.abstractmethod
    async def create_topic(self,
                           topic: str,
                           partitions: int,
                           replication: int,
                           *,
                           config: Mapping[str, Any] = None,
                           timeout: Seconds = 1000.0,
                           retention: Seconds = None,
                           compacting: bool = None,
                           deleting: bool = None,
                           ensure_created: bool = False) -> None:
>>>>>>> 8ec6c41c
        ...

    @abc.abstractmethod
    def close(self) -> None:
        ...

    @property
    @abc.abstractmethod
    def unacked(self) -> Set[Message]:
        ...


class ConductorT(ServiceT, MutableSet[ChannelT]):

    # The topic conductor delegates messages from the Consumer
    # to the various Topic instances subscribed to a topic.

    app: AppT

    @abc.abstractmethod
    def __init__(self, app: AppT, **kwargs: Any) -> None:
        ...

    @abc.abstractmethod
    def acks_enabled_for(self, topic: str) -> bool:
        ...

    @abc.abstractmethod
    async def commit(self, topics: TPorTopicSet) -> bool:
        ...

    @abc.abstractmethod
    async def wait_for_subscriptions(self) -> None:
        ...

    @abc.abstractmethod
    async def on_partitions_assigned(self, assigned: Set[TP]) -> None:
        ...


class TransportT(abc.ABC):

    #: The Consumer class used for this type of transport.
    Consumer: ClassVar[Type[ConsumerT]]

    #: The Producer class used for this type of transport.
    Producer: ClassVar[Type[ProducerT]]

    #: The TransactionProducer class used for transactions.
    TransactionProducer: ClassVar[Type[TransactionProducerT]]

    #: The TransactionManager class used for managing multiple transactions.
    TransactionManager: ClassVar[Type[TransactionManagerT]]

    #: The Conductor class used to delegate messages from Consumer to streams.
    Conductor: ClassVar[Type[ConductorT]]

    #: The Fetcher service used for this type of transport.
    Fetcher: ClassVar[Type[ServiceT]]

    #: The :class:`faust.App` that created this transport.
    app: AppT

    #: The URL to use for this transport (e.g. kafka://localhost).
    url: List[URL]

    #: String identifying the underlying driver used for this transport.
    #: E.g. for :pypi:`aiokafka` this could be "aiokafka 0.4.1".
    driver_version: str

    loop: asyncio.AbstractEventLoop

    @abc.abstractmethod
    def __init__(self,
                 url: List[URL],
                 app: AppT,
                 loop: asyncio.AbstractEventLoop = None) -> None:
        ...

    @abc.abstractmethod
    def create_consumer(self, callback: ConsumerCallback,
                        **kwargs: Any) -> ConsumerT:
        ...

    @abc.abstractmethod
    def create_producer(self, **kwargs: Any) -> ProducerT:
        ...

    @abc.abstractmethod
    def create_transaction_producer(self,
                                    partition: int,
                                    **kwargs: Any) -> TransactionProducerT:
        ...

    @abc.abstractmethod
    def create_transaction_manager(self,
                                   consumer: ConsumerT,
                                   producer: ProducerT,
                                   **kwargs: Any) -> TransactionManagerT:
        ...

    @abc.abstractmethod
    def create_conductor(self, **kwargs: Any) -> ConductorT:
        ...<|MERGE_RESOLUTION|>--- conflicted
+++ resolved
@@ -95,13 +95,15 @@
     @abc.abstractmethod
     async def send(self, topic: str, key: Optional[bytes],
                    value: Optional[bytes],
-                   partition: Optional[int]) -> Awaitable[RecordMetadata]:
+                   partition: Optional[int],
+                   timestamp: Optional[float]) -> Awaitable[RecordMetadata]:
         ...
 
     @abc.abstractmethod
     async def send_and_wait(self, topic: str, key: Optional[bytes],
                             value: Optional[bytes],
-                            partition: Optional[int]) -> RecordMetadata:
+                            partition: Optional[int],
+                            timestamp: Optional[float]) -> RecordMetadata:
         ...
 
     @abc.abstractmethod
@@ -311,69 +313,10 @@
         ...
 
     @abc.abstractmethod
-<<<<<<< HEAD
     def key_partition(self,
                       topic: str,
                       key: Optional[bytes],
                       partition: int = None) -> int:
-=======
-    def close(self) -> None:
-        ...
-
-    @property
-    @abc.abstractmethod
-    def unacked(self) -> Set[Message]:
-        ...
-
-
-class ProducerT(ServiceT):
-
-    #: The transport that created this Producer.
-    transport: 'TransportT'
-
-    client_id: str
-    linger_ms: int
-    max_batch_size: int
-    acks: int
-    max_request_size: int
-    compression_type: Optional[str]
-    ssl_context: Optional[ssl.SSLContext]
-    partitioner: Optional[PartitionerT]
-    request_timeout: float
-
-    @abc.abstractmethod
-    def __init__(self, transport: 'TransportT',
-                 loop: asyncio.AbstractEventLoop = None,
-                 **kwargs: Any) -> None:
-        ...
-
-    @abc.abstractmethod
-    async def send(self, topic: str, key: Optional[bytes],
-                   value: Optional[bytes],
-                   partition: Optional[int],
-                   timestamp: Optional[float]) -> Awaitable[RecordMetadata]:
-        ...
-
-    @abc.abstractmethod
-    async def send_and_wait(self, topic: str, key: Optional[bytes],
-                            value: Optional[bytes],
-                            partition: Optional[int],
-                            timestamp: Optional[float]) -> RecordMetadata:
-        ...
-
-    @abc.abstractmethod
-    async def create_topic(self,
-                           topic: str,
-                           partitions: int,
-                           replication: int,
-                           *,
-                           config: Mapping[str, Any] = None,
-                           timeout: Seconds = 1000.0,
-                           retention: Seconds = None,
-                           compacting: bool = None,
-                           deleting: bool = None,
-                           ensure_created: bool = False) -> None:
->>>>>>> 8ec6c41c
         ...
 
     @abc.abstractmethod
