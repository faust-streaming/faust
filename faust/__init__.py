--- conflicted
+++ resolved
@@ -23,11 +23,8 @@
 import typing
 from typing import Any, Mapping, NamedTuple, Optional, Sequence, Tuple
 
-<<<<<<< HEAD
-__version__ = "0.4.8rc6"
-=======
+
 __version__ = "0.5.3"
->>>>>>> cd136ad7
 __author__ = "Robinhood Markets, Inc."
 __contact__ = "schrohm@gmail.com, vpatki@wayfair.com"
 __homepage__ = "https://github.com/faust-streaming/faust"
