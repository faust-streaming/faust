--- conflicted
+++ resolved
@@ -1822,10 +1822,6 @@
         maxsize: Optional[int] = None,
         *,
         clear_on_resume: bool = False,
-<<<<<<< HEAD
-=======
-        loop: Optional[asyncio.AbstractEventLoop] = None,
->>>>>>> 96ce8f0b
     ) -> ThrowableQueue:
         """Like :class:`asyncio.Queue`, but can be suspended/resumed."""
         return ThrowableQueue(
