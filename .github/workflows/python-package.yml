--- conflicted
+++ resolved
@@ -25,13 +25,8 @@
       USE_CYTHON: ${{ matrix.use-cython }}
 
     steps:
-<<<<<<< HEAD
-      - uses: "actions/checkout@v2"
+      - uses: "actions/checkout@v3"
       - uses: "actions/setup-python@v4"
-=======
-      - uses: "actions/checkout@v3"
-      - uses: "actions/setup-python@v2"
->>>>>>> 94ff38f6
         with:
           python-version: "${{ matrix.python-version }}"
       - name: "Install dependencies"
